use crate::flamegraph::filter_to_useful_callstacks;
use crate::flamegraph::write_flamegraphs;
use crate::flamegraph::write_lines;
use crate::python::get_runpy_path;
use crate::python::PrefixStripper;

use super::rangemap::RangeMap;
use super::util::new_hashmap;
use ahash::RandomState as ARandomState;
use im::Vector as ImVector;
use itertools::Itertools;
use std::borrow::Cow;
use std::collections::BTreeMap;
use std::collections::HashMap;
use std::path::Path;

extern "C" {
    fn _exit(exit_code: std::os::raw::c_int);
}

#[derive(Clone, Copy, Debug, PartialEq, Eq, Hash)]
pub struct FunctionId(u64);

impl FunctionId {
    pub const UNKNOWN: Self = Self(u64::MAX);

    pub fn new(id: u64) -> Self {
        FunctionId(id)
    }

    pub fn as_u64(&self) -> u64 {
        self.0
    }
}

/// A function location in the Python source code, e.g. "example() in foo.py".
#[derive(Clone)]
struct FunctionLocation {
    filename: String,
    function_name: String,
}

pub trait FunctionLocations {
    fn get_function_and_filename(&self, id: FunctionId) -> (&str, &str);
}

/// Stores FunctionLocations, returns a FunctionId
#[derive(Clone)]
pub struct VecFunctionLocations {
    functions: Vec<FunctionLocation>,
}

impl VecFunctionLocations {
    /// Create a new tracker.
    pub fn new() -> Self {
        Self {
            functions: Vec::with_capacity(8192),
        }
    }

    /// Register a function, get back its id.
    pub fn add_function(&mut self, filename: String, function_name: String) -> FunctionId {
        self.functions.push(FunctionLocation {
            filename,
            function_name,
        });
        // If we ever have 2 ** 32 or more functions in our program, this will
        // break. Seems unlikely, even with long running workers.
        FunctionId((self.functions.len() - 1) as u64)
    }
}

impl FunctionLocations for VecFunctionLocations {
    /// Get the function name and filename.
    fn get_function_and_filename(&self, id: FunctionId) -> (&str, &str) {
        if id == FunctionId::UNKNOWN {
            return ("UNKNOWN", "UNKNOWN DUE TO BUG");
        }
        let location = &self.functions[id.0 as usize];
        (&location.function_name, &location.filename)
    }
}

pub type LineNumber = u16; // TODO u32, newtype

/// A specific location: file + function + line number.
#[derive(Clone, Debug, PartialEq, Eq, Copy, Hash)]
pub struct CallSiteId {
    /// The function + filename. We use IDs for performance reasons (faster hashing).
    function: FunctionId,
    /// Line number within the _file_, 1-indexed.
    line_number: LineNumber,
}

impl CallSiteId {
    pub fn new(function: FunctionId, line_number: u16) -> CallSiteId {
        CallSiteId {
            function,
            line_number,
        }
    }
}

/// The current Python callstack.
#[derive(Derivative)]
#[derivative(Clone, PartialEq, Eq, Hash, Debug)]
pub struct Callstack {
    calls: Vec<CallSiteId>,
    #[derivative(Hash = "ignore", PartialEq = "ignore")]
    cached_callstack_id: Option<(u16, CallstackId)>, // first bit is line number
}

impl Callstack {
    pub fn new() -> Callstack {
        Callstack {
            calls: Vec::new(),
            cached_callstack_id: None,
        }
    }

    pub fn from_vec(vec: Vec<CallSiteId>) -> Self {
        Self {
            calls: vec,
            cached_callstack_id: None,
        }
    }

    pub fn start_call(&mut self, parent_line_number: u16, callsite_id: CallSiteId) {
        if parent_line_number != 0 {
            if let Some(mut call) = self.calls.last_mut() {
                call.line_number = parent_line_number;
            }
        }
        self.calls.push(callsite_id);
        self.cached_callstack_id = None;
    }

    pub fn finish_call(&mut self) {
        self.calls.pop();
        self.cached_callstack_id = None;
    }

    pub fn id_for_new_allocation<F>(&mut self, line_number: u16, get_callstack_id: F) -> CallstackId
    where
        F: FnOnce(&Callstack) -> CallstackId,
    {
        // If same line number as last callstack, and we have cached callstack
        // ID, reuse it:
        if let Some((previous_line_number, callstack_id)) = self.cached_callstack_id {
            if line_number == previous_line_number {
                return callstack_id;
            }
        }

        // Set the new line number:
        if line_number != 0 {
            if let Some(call) = self.calls.last_mut() {
                call.line_number = line_number;
            }
        }

        // Calculate callstack ID, cache it, and then return it;
        let callstack_id = get_callstack_id(self);
        self.cached_callstack_id = Some((line_number, callstack_id));
        callstack_id
    }

    pub fn as_string(
        &self,
        to_be_post_processed: bool,
<<<<<<< HEAD
        prefix_stripper: Option<&PrefixStripper>,
        functions: &FunctionLocations,
=======
        functions: &dyn FunctionLocations,
>>>>>>> 9286174a
        separator: &'static str,
    ) -> String {
        if self.calls.is_empty() {
            return "[No Python stack]".to_string();
        }
        let calls: Vec<(CallSiteId, (&str, &str))> = self
            .calls
            .iter()
            .map(|id| (*id, functions.get_function_and_filename(id.function)))
            .collect();
        let skip_prefix = if cfg!(feature = "fil4prod") {
            0
        } else {
            // Due to implementation details we have some runpy() frames at the
            // start; remove them.
            runpy_prefix_length(calls.iter())
        };
        calls
            .into_iter()
            .skip(skip_prefix)
            .map(|(id, (function, filename))| {
                if to_be_post_processed {
                    // Get Python code.
                    let code = crate::python::get_source_line(filename, id.line_number)
                        .unwrap_or_else(|_| "".to_string());
                    let filename = prefix_stripper
                        .map(|ps| ps.strip_prefix(filename))
                        .unwrap_or(filename);
                    // Leading whitespace is dropped by SVG, so we'd like to
                    // replace it with non-breaking space. However, inferno
                    // trims whitespace
                    // (https://github.com/jonhoo/inferno/blob/de3f7d94d4718bfee57655c1fddd4d2714bc78d0/src/flamegraph/merge.rs#L126)
                    // and that causes incorrect "unsorted lines" errors
                    // which I can't be bothered to fix right now, so for
                    // now do hack where we shove in some other character
                    // that can be fixed in post-processing.
                    let code = code.replace(" ", "\u{12e4}");
                    // Semicolons are used as separator in the flamegraph
                    // input format, so need to replace them with some other
                    // character. We use "full-width semicolon", and then
                    // replace it back in post-processing.
                    let code = code.replace(";", "\u{ff1b}");
                    // The \u{2800} is to ensure we don't have empty lines,
                    // and that whitespace doesn't get trimmed from start;
                    // we'll get rid of this in post-processing.
                    format!(
                        "{filename}:{line} ({function});\u{2800}{code}",
                        filename = filename,
                        line = id.line_number,
                        function = function,
                        code = &code.trim_end(),
                    )
                } else {
                    format!(
                        "{filename}:{line} ({function})",
                        filename = filename,
                        line = id.line_number,
                        function = function,
                    )
                }
            })
            .join(separator)
    }
}

fn runpy_prefix_length(calls: std::slice::Iter<(CallSiteId, (&str, &str))>) -> usize {
    let mut length = 0;
    let runpy_path = get_runpy_path();
    for (_, (_, filename)) in calls {
        if *filename == runpy_path {
            length += 1;
        } else {
            return length;
        }
    }
    0
}

pub type CallstackId = u32;

/// Maps Functions to integer identifiers used in CallStacks.
pub struct CallstackInterner {
    max_id: CallstackId,
    callstack_to_id: HashMap<Callstack, u32, ARandomState>,
}

impl CallstackInterner {
    pub fn new() -> Self {
        CallstackInterner {
            max_id: 0,
            callstack_to_id: new_hashmap(),
        }
    }

    /// Add a (possibly) new Function, returning its ID.
    pub fn get_or_insert_id<F: FnOnce()>(
        &mut self,
        callstack: Cow<Callstack>,
        call_on_new: F,
    ) -> CallstackId {
        let max_id = &mut self.max_id;
        if let Some(result) = self.callstack_to_id.get(&*callstack) {
            *result
        } else {
            let new_id = *max_id;
            *max_id += 1;
            self.callstack_to_id.insert(callstack.into_owned(), new_id);
            call_on_new();
            new_id
        }
    }

    /// Get map from IDs to Callstacks.
    fn get_reverse_map(&self) -> HashMap<CallstackId, &Callstack, ARandomState> {
        let mut result = new_hashmap();
        for (call_site, csid) in self.callstack_to_id.iter() {
            result.insert(*csid, call_site);
        }
        result
    }
}

const MIB: usize = 1024 * 1024;
const HIGH_32BIT: u32 = 1 << 31;

/// A unique identifier for a process. The idea is that each subprocess will be
/// given a unique identifier from a counter, and that >4 billion processes is
/// unlikely. But the internal representation can change!
#[derive(Clone, Copy, Debug, PartialEq, Ord, PartialOrd, Eq)]
pub struct ProcessUid(u32);

pub const PARENT_PROCESS: ProcessUid = ProcessUid(0);

/// A specific call to malloc()/calloc().
#[derive(Clone, Copy, Debug, PartialEq)]
struct Allocation {
    callstack_id: CallstackId,
    // If high bit is set, this is MiBs (without the high bit being meaningful).
    // Otherwise, it's bytes. We only store MiBs for allocations larger than 2
    // ** 31 bytes (2GB), which means the loss of resolution isn't meaningful.
    // This compression allows us to reduce memory overhead from tracking
    // allocations.
    compressed_size: u32,
}

impl Allocation {
    fn new(callstack_id: CallstackId, size: usize) -> Self {
        let compressed_size = if size >= HIGH_32BIT as usize {
            // Rounding division by MiB, plus the high bit:
            (((size + MIB / 2) / MIB) as u32) | HIGH_32BIT
        } else {
            size as u32
        };
        Allocation {
            callstack_id,
            compressed_size,
        }
    }

    fn size(&self) -> usize {
        if self.compressed_size >= HIGH_32BIT {
            (self.compressed_size - HIGH_32BIT) as usize * MIB
        } else {
            self.compressed_size as usize
        }
    }
}

/// The main data structure tracking everything.
pub struct AllocationTracker<FL: FunctionLocations> {
    // malloc()/calloc():
    current_allocations: BTreeMap<ProcessUid, HashMap<usize, Allocation, ARandomState>>,
    // anonymous mmap(), i.e. not file backed:
    current_anon_mmaps: BTreeMap<ProcessUid, RangeMap<CallstackId>>,

    // Map FunctionIds to function + filename strings, so we can store the
    // former and save memory.
    pub functions: FL,

    // Map CallstackIds to Callstacks, so we can store the former and save
    // memory:
    interner: CallstackInterner,

    // Both malloc() and mmap():
    current_memory_usage: ImVector<usize>, // Map CallstackId -> total memory usage
    peak_memory_usage: ImVector<usize>,    // Map CallstackId -> total memory usage
    current_allocated_bytes: usize,
    peak_allocated_bytes: usize,
    // Default directory to write out data lacking other info:
    default_path: String,

    // Allocations that somehow disappeared. Not relevant for sampling profiler.
    missing_allocated_bytes: usize,

    // free()/realloc() of unknown address. Not relevant for sampling profiler.
    failed_deallocations: usize,
}

impl<FL: FunctionLocations> AllocationTracker<FL> {
    pub fn new(default_path: String, functions: FL) -> AllocationTracker<FL> {
        AllocationTracker {
            current_allocations: BTreeMap::from([(PARENT_PROCESS, new_hashmap())]),
            current_anon_mmaps: BTreeMap::from([(PARENT_PROCESS, RangeMap::new())]),
            interner: CallstackInterner::new(),
            current_memory_usage: ImVector::new(),
            peak_memory_usage: ImVector::new(),
            functions,
            current_allocated_bytes: 0,
            peak_allocated_bytes: 0,
            missing_allocated_bytes: 0,
            failed_deallocations: 0,
            default_path,
        }
    }

    /// Print a traceback for the given CallstackId.
    pub fn print_traceback(&self, message: &'static str, callstack_id: CallstackId) {
        let id_to_callstack = self.interner.get_reverse_map();
        let callstack = id_to_callstack[&callstack_id];
        eprintln!("=fil-profile= {}", message);
        eprintln!(
            "=| {}",
            callstack.as_string(false, None, &self.functions, "\n=| ")
        );
    }

    pub fn get_current_allocated_bytes(&self) -> usize {
        self.current_allocated_bytes
    }

    pub fn get_allocation_size(&self, process: ProcessUid, address: usize) -> usize {
        if let Some(allocation) = self
            .current_allocations
            .get(&process)
            .map(|a| a.get(&address))
            .flatten()
        {
            allocation.size()
        } else {
            0
        }
    }

    /// Check if a new peak has been reached:
    fn check_if_new_peak(&mut self) {
        if self.current_allocated_bytes > self.peak_allocated_bytes {
            self.peak_allocated_bytes = self.current_allocated_bytes;
            self.peak_memory_usage
                .clone_from(&self.current_memory_usage);
        }
    }

    fn add_memory_usage(&mut self, callstack_id: CallstackId, bytes: usize) {
        self.current_allocated_bytes += bytes;
        let index = callstack_id as usize;
        self.current_memory_usage[index] += bytes;
    }

    fn remove_memory_usage(&mut self, callstack_id: CallstackId, bytes: usize) {
        self.current_allocated_bytes -= bytes;
        let index = callstack_id as usize;
        // TODO what if goes below zero? add a check I guess, in case of bugs.
        self.current_memory_usage[index] -= bytes;
    }

    pub fn get_callstack_id(&mut self, callstack: &Callstack) -> CallstackId {
        let current_memory_usage = &mut self.current_memory_usage;
        self.interner
            .get_or_insert_id(Cow::Borrowed(callstack), || {
                current_memory_usage.push_back(0)
            })
    }

    /// Add a new allocation based off the current callstack.
    pub fn add_allocation(
        &mut self,
        process: ProcessUid,
        address: usize,
        size: usize,
        callstack_id: CallstackId,
    ) {
        let alloc = Allocation::new(callstack_id, size);
        let compressed_size = alloc.size();
        if let Some(previous) = self
            .current_allocations
            .entry(process)
            .or_default()
            .insert(address, alloc)
        {
            // In production use (proposed commercial product) allocations are
            // only sampled, so missing allocations are common and not the sign
            // of an error.
            #[cfg(not(feature = "fil4prod"))]
            {
                // I've seen this happen on macOS only in some threaded code
                // (malloc_on_thread_exit test). Not sure why, but difference was
                // only 16 bytes, which shouldn't have real impact on profiling
                // outcomes. Apparently also happening on Linux, hope to fix this
                // soon (https://github.com/pythonspeed/filprofiler/issues/149).
                self.missing_allocated_bytes += previous.size();
                // Cleanup the previous allocation, since we never saw its free():
                self.remove_memory_usage(previous.callstack_id, previous.size());
                if *crate::util::DEBUG_MODE {
                    self.print_traceback(
                        "The allocation from this traceback disappeared:",
                        previous.callstack_id,
                    );
                    self.print_traceback(
                        "The current traceback that overwrote the disappearing allocation:",
                        alloc.callstack_id,
                    );
                    eprintln!(
                        "|= The current C/Rust backtrace: {:?}",
                        backtrace::Backtrace::new()
                    );
                }
            }
        }
        self.add_memory_usage(callstack_id, compressed_size as usize);
    }

    /// Free an existing allocation, return how much was removed, if any.
    pub fn free_allocation(&mut self, process: ProcessUid, address: usize) -> Option<usize> {
        // Before we reduce memory, let's check if we've previously hit a peak:
        self.check_if_new_peak();

        if let Some(removed) = self
            .current_allocations
            .entry(process)
            .or_default()
            .remove(&address)
        {
            self.remove_memory_usage(removed.callstack_id, removed.size());
            Some(removed.size())
        } else {
            // This allocation doesn't exist; often this will be something
            // allocated before Fil tracking was started, but it might also be a
            // bug.
            #[cfg(not(feature = "fil4prod"))]
            if *crate::util::DEBUG_MODE {
                self.failed_deallocations += 1;
                eprintln!(
                    "=fil-profile= Your program attempted to free an allocation at an address we don't know about:"
                );
                eprintln!("=| {:?}", backtrace::Backtrace::new());
            }
            None
        }
    }

    /// Add a new anonymous mmap() based of the current callstack.
    pub fn add_anon_mmap(
        &mut self,
        process: ProcessUid,
        address: usize,
        size: usize,
        callstack_id: CallstackId,
    ) {
        self.current_anon_mmaps
            .entry(process)
            .or_default()
            .add(address, size, callstack_id);
        self.add_memory_usage(callstack_id, size);
    }

    pub fn free_anon_mmap(&mut self, process: ProcessUid, address: usize, size: usize) {
        // Before we reduce memory, let's check if we've previously hit a peak:
        self.check_if_new_peak();
        // Now remove, and update totoal memory tracking:
        for (callstack_id, removed) in self
            .current_anon_mmaps
            .entry(process)
            .or_default()
            .remove(address, size)
        {
            self.remove_memory_usage(callstack_id, removed);
        }
    }

    /// The process just died, remove all the allocations.
    pub fn drop_process(&mut self, process: ProcessUid) {
        // Before we reduce memory, let's check if we've previously hit a peak:
        self.check_if_new_peak();

        // Drop anon mmaps, call remove_memory_usage on all entries.
        if let Some(mmaps_for_process) = self.current_anon_mmaps.remove(&process) {
            for (size, callstack_id) in mmaps_for_process.into_iter() {
                self.remove_memory_usage(callstack_id, size);
            }
        }

        // Drop allocations, call remove_memory_usage on all entries.
        if let Some(allocations_for_process) = self.current_allocations.remove(&process) {
            for allocation in allocations_for_process.values() {
                self.remove_memory_usage(allocation.callstack_id, allocation.size());
            }
        }
    }

    /// Combine Callstacks and make them human-readable. Duplicate callstacks
    /// have their allocated memory summed.
    fn combine_callstacks(
        &self,
        // If false, will do the current allocations:
        peak: bool,
    ) -> HashMap<CallstackId, usize, ARandomState> {
        // Would be nice to validate if data is consistent. However, there are
        // edge cases that make it slightly inconsistent (e.g. see the
        // unexpected code path in add_allocation() above), and blowing up
        // without giving the user their data just because of a small
        // inconsistency doesn't seem ideal. Perhaps if validate() merely
        // reported problems, or maybe validate() should only be enabled in
        // development mode.
        //self.validate();

        // We get a LOT of tiny allocations. To reduce overhead of creating
        // flamegraph (which currently loads EVERYTHING into memory), just do
        // the top 99% of allocations.
        let callstacks = if peak {
            &self.peak_memory_usage
        } else {
            &self.current_memory_usage
        };
        let sum = callstacks.iter().sum();
        filter_to_useful_callstacks(callstacks.iter().enumerate(), sum)
            .into_iter()
            .map(|(k, v)| (k as CallstackId, v))
            .collect()
    }

    /// Dump all callstacks in peak memory usage to various files describing the
    /// memory usage.
    pub fn dump_peak_to_flamegraph(&mut self, path: &str) {
        self.dump_to_flamegraph(path, true, "peak-memory", "Peak Tracked Memory Usage", true);
    }

    fn write_lines(
        &self,
        peak: bool,
        to_be_post_processed: bool,
        dest: &Path,
    ) -> std::io::Result<()> {
        let lines = self.to_lines(peak, to_be_post_processed);
        write_lines(lines, dest)?;
        Ok(())
    }

    fn to_lines(
        &self,
        peak: bool,
        to_be_post_processed: bool,
    ) -> impl Iterator<Item = String> + '_ {
        let by_call = self.combine_callstacks(peak).into_iter();
        let id_to_callstack = self.interner.get_reverse_map();
<<<<<<< HEAD
        let functions = &self.functions;
        let prefix_stripper = PrefixStripper::new();
=======
>>>>>>> 9286174a
        let lines = by_call.map(move |(callstack_id, size)| {
            format!(
                "{} {}",
                id_to_callstack.get(&callstack_id).unwrap().as_string(
                    to_be_post_processed,
<<<<<<< HEAD
                    Some(&prefix_stripper),
                    functions,
=======
                    &self.functions,
>>>>>>> 9286174a
                    ";"
                ),
                size,
            )
        });
        lines
    }

    fn dump_to_flamegraph(
        &mut self,
        path: &str,
        peak: bool,
        base_filename: &str,
        title: &str,
        to_be_post_processed: bool,
    ) {
        // First, make sure peaks are correct:
        self.check_if_new_peak();

        // Print warning if we're missing allocations.
        #[cfg(not(feature = "fil4prod"))]
        {
            let allocated_bytes = if peak {
                self.peak_allocated_bytes
            } else {
                self.current_allocated_bytes
            };
            if self.missing_allocated_bytes > 0 {
                eprintln!("=fil-profile= WARNING: {:.2}% ({} bytes) of tracked memory somehow disappeared. If this is a small percentage you can just ignore this warning, since the missing allocations won't impact the profiling results. If the % is high, please run `export FIL_DEBUG=1` to get more output', re-run Fil on your script, and then file a bug report at https://github.com/pythonspeed/filprofiler/issues/new", self.missing_allocated_bytes as f64 * 100.0 / allocated_bytes as f64, self.missing_allocated_bytes);
            }
            if self.failed_deallocations > 0 {
                eprintln!("=fil-profile= WARNING: Encountered {} deallocations of untracked allocations. A certain number are expected in normal operation, of allocations created before Fil started tracking, and even more if you're using the Fil API to turn tracking on and off.", self.failed_deallocations);
            }
        }

        eprintln!("=fil-profile= Preparing to write to {}", path);
        let directory_path = Path::new(path);

        let title = format!(
            "{} ({:.1} MiB)",
            title,
            self.peak_allocated_bytes as f64 / (1024.0 * 1024.0)
        );
        #[cfg(not(feature = "fil4prod"))]
        let subtitle = r#"Made with the Fil profiler. <a href="https://pythonspeed.com/fil/" style="text-decoration: underline;" target="_parent">Try it on your code!</a>"#;
        #[cfg(feature = "fil4prod")]
        let subtitle = r#"Made with the Fil4prod profiler. <a href="https://pythonspeed.com/products/fil4prod/" style="text-decoration: underline;" target="_parent">Try it on your code!</a>"#;
        write_flamegraphs(
            directory_path,
            base_filename,
            &title,
            subtitle,
            "bytes",
            to_be_post_processed,
            |tbpp, dest| self.write_lines(peak, tbpp, dest),
        )
    }

    /// Clear memory we won't be needing anymore, since we're going to exit out.
    pub fn oom_break_glass(&mut self) {
        self.current_allocations.clear();
        self.peak_memory_usage.clear();
    }

    /// Dump information about where we are.
    pub fn oom_dump(&mut self) {
        eprintln!(
            "=fil-profile= We'll try to dump out SVGs. Note that no HTML file will be written."
        );
        let default_path = self.default_path.clone();
        self.dump_to_flamegraph(
            &default_path,
            false,
            "out-of-memory",
            "Current allocations at out-of-memory time",
            false,
        );
        unsafe {
            _exit(53);
        }
    }

    /// Validate internal state is in a good state. This won't pass until
    /// check_if_new_peak() is called.
    fn validate(&self) {
        assert!(self.peak_allocated_bytes >= self.current_allocated_bytes);
        let current_allocations: usize = self
            .current_anon_mmaps
            .values()
            .map(|maps| maps.size())
            .sum::<usize>()
            + self
                .current_allocations
                .values()
                .flat_map(|allocs| allocs.iter())
                .map(|(_, alloc)| alloc.size())
                .sum::<usize>();
        assert!(
            current_allocations == self.current_allocated_bytes,
            "{} != {}",
            current_allocations,
            self.current_allocated_bytes
        );
        assert!(self.current_memory_usage.iter().sum::<usize>() == self.current_allocated_bytes);
        assert!(self.peak_memory_usage.iter().sum::<usize>() == self.peak_allocated_bytes);
    }

    /// Reset internal state in way that doesn't invalidate e.g. thread-local
    /// caching of callstack ID.
    pub fn reset(&mut self, default_path: String) {
        self.current_allocations.clear();
        self.current_anon_mmaps = BTreeMap::from([(PARENT_PROCESS, RangeMap::new())]);
        for i in self.current_memory_usage.iter_mut() {
            *i = 0;
        }
        self.peak_memory_usage = ImVector::new();
        self.current_allocated_bytes = 0;
        self.peak_allocated_bytes = 0;
        self.default_path = default_path;
        self.validate();
    }
}

#[cfg(test)]
mod tests {
    use crate::memorytracking::{ProcessUid, PARENT_PROCESS};

    use super::{
        Allocation, AllocationTracker, CallSiteId, Callstack, CallstackInterner, FunctionId,
        FunctionLocations, VecFunctionLocations, HIGH_32BIT, MIB,
    };
    use proptest::prelude::*;
    use std::borrow::Cow;
    use std::collections::HashMap;

    fn new_tracker() -> AllocationTracker<VecFunctionLocations> {
        AllocationTracker::new(".".to_string(), VecFunctionLocations::new())
    }

    proptest! {
        // Allocation sizes smaller than 2 ** 31 are round-tripped.
        #[test]
        fn small_allocation(size in 0..(HIGH_32BIT - 1)) {
            let allocation = Allocation::new(0, size as usize);
            prop_assert_eq!(size as usize, allocation.size());
        }

        // Allocation sizes larger than 2 ** 31 are stored as MiBs, with some
        // loss of resolution.
        #[test]
        fn large_allocation(size in (HIGH_32BIT as usize)..(1 << 50)) {
            let allocation = Allocation::new(0, size as usize);
            let result_size = allocation.size();
            let diff = if size < result_size {
                result_size - size
            } else {
                size - result_size
            };
            prop_assert!(diff <= MIB / 2)
        }

        // Test for https://github.com/pythonspeed/filprofiler/issues/66
        #[test]
        fn correct_allocation_size_tracked(size in (1 as usize)..(1<< 50)) {
            let mut tracker = new_tracker();
            let cs_id = tracker.get_callstack_id(&Callstack::new());
            tracker.add_allocation(PARENT_PROCESS, 0, size, cs_id);
            tracker.add_anon_mmap(PARENT_PROCESS, 1, size * 2, cs_id);
            // We don't track (large) allocations exactly right, but they should
            // be quite close:
            let ratio = ((size * 3) as f64) / (tracker.current_memory_usage[0] as f64);
            prop_assert!(0.999 < ratio);
            prop_assert!(ratio < 1.001);
            tracker.free_allocation(PARENT_PROCESS, 0);
            tracker.free_anon_mmap(PARENT_PROCESS, 1, size * 2);
            // Once we've freed everything, it should be _exactly_ 0.
            prop_assert_eq!(&im::vector![0], &tracker.current_memory_usage);
            tracker.check_if_new_peak();
            tracker.validate();
        }

        #[test]
        fn current_allocated_matches_sum_of_allocations(
            // Allocated bytes. Will use index as the memory address.
            allocated_sizes in prop::collection::vec((0..2 as u32, 1..100 as usize), 10..20),
            // Allocations to free.
            free_indices in prop::collection::btree_set(0..10 as usize, 1..5)
        ) {
            let mut tracker = new_tracker();
            let mut expected_memory_usage = im::vector![];
            for i in 0..allocated_sizes.len() {
                let (process, allocation_size) = *allocated_sizes.get(i).unwrap();
                let process = ProcessUid(process);
                let mut cs = Callstack::new();
                cs.start_call(0, CallSiteId::new(FunctionId::new(i as u64), 0));
                let cs_id = tracker.get_callstack_id(&cs);
                tracker.add_allocation(process, i as usize, allocation_size, cs_id);
                expected_memory_usage.push_back(allocation_size);
            }
            let mut expected_sum = allocated_sizes.iter().map(|t| t.1).sum();
            let expected_peak : usize = expected_sum;
            prop_assert_eq!(tracker.current_allocated_bytes, expected_sum);
            prop_assert_eq!(&tracker.current_memory_usage, &expected_memory_usage);
            for i in free_indices.iter() {
                let (process, expected_removed) = allocated_sizes.get(*i).unwrap();
                let process = ProcessUid(*process);
                expected_sum -= expected_removed;
                let removed = tracker.free_allocation(process, *i);
                prop_assert_eq!(removed, Some(*expected_removed));
                expected_memory_usage[*i] -= expected_removed;
                prop_assert_eq!(tracker.current_allocated_bytes, expected_sum);
                prop_assert_eq!(&tracker.current_memory_usage, &expected_memory_usage);
            }
            prop_assert_eq!(tracker.peak_allocated_bytes, expected_peak);
            tracker.check_if_new_peak();
            tracker.validate();
        }

        #[test]
        fn current_allocated_anon_maps_matches_sum_of_allocations(
            // Allocated bytes. Will use index as the memory address.
            allocated_sizes in prop::collection::vec((0..2 as u32, 1..100 as usize), 10..20),
            // Allocations to free.
            free_indices in prop::collection::btree_set(0..10 as usize, 1..5)
        ) {
            let mut tracker = new_tracker();
            let mut expected_memory_usage = im::vector![];
            // Make sure addresses don't overlap:
            let addresses : Vec<usize> = (0..allocated_sizes.len()).map(|i| i * 10000).collect();
            for i in 0..allocated_sizes.len() {
                let (process, allocation_size) = *allocated_sizes.get(i).unwrap();
                let process = ProcessUid(process);
                let mut cs = Callstack::new();
                cs.start_call(0, CallSiteId::new(FunctionId::new(i as u64), 0));
                let csid = tracker.get_callstack_id(&cs);
                tracker.add_anon_mmap(process, addresses[i] as usize, allocation_size, csid);
                expected_memory_usage.push_back(allocation_size);
            }
            let mut expected_sum = allocated_sizes.iter().map(|t|t.1).sum();
            let expected_peak : usize = expected_sum;
            prop_assert_eq!(tracker.current_allocated_bytes, expected_sum);
            prop_assert_eq!(&tracker.current_memory_usage, &expected_memory_usage);
            for i in free_indices.iter() {
                let (process, allocation_size) = *allocated_sizes.get(*i).unwrap();
                let process = ProcessUid(process);
                expected_sum -= allocation_size;
                tracker.free_anon_mmap(process, addresses[*i], allocation_size);
                expected_memory_usage[*i] -= allocation_size;
                prop_assert_eq!(tracker.current_allocated_bytes, expected_sum);
                prop_assert_eq!(&tracker.current_memory_usage, &expected_memory_usage);
            }
            prop_assert_eq!(tracker.peak_allocated_bytes, expected_peak);
            tracker.check_if_new_peak();
            tracker.validate();
        }

        #[test]
        fn drop_process_removes_that_process_allocations_and_mmaps(
            // Allocated bytes. Will use index as the memory address.
            allocated_sizes in prop::collection::vec((0..2 as u32, 1..100 as usize), 10..20),
            allocated_mmaps in prop::collection::vec((0..2 as u32, 1..100 as usize), 10..20),
        ) {
            let mut tracker = new_tracker();
            let mut expected_memory_usage : usize = 0;
            // Make sure addresses don't overlap:
            let mmap_addresses : Vec<usize> = (0..allocated_mmaps.len()).map(|i| i * 10000).collect();
            for i in 0..allocated_sizes.len() {
                let (process, allocation_size) = *allocated_sizes.get(i).unwrap();
                let process = ProcessUid(process);
                let mut cs = Callstack::new();
                cs.start_call(0, CallSiteId::new(FunctionId::new(i as u64), 0));
                let cs_id = tracker.get_callstack_id(&cs);
                tracker.add_allocation(process, i as usize, allocation_size, cs_id);
                expected_memory_usage += allocation_size;
            }
            for i in 0..allocated_mmaps.len() {
                let (process, allocation_size) = *allocated_mmaps.get(i).unwrap();
                let process = ProcessUid(process);
                let mut cs = Callstack::new();
                cs.start_call(0, CallSiteId::new(FunctionId::new(i as u64), 0));
                let csid = tracker.get_callstack_id(&cs);
                tracker.add_anon_mmap(process, mmap_addresses[i] as usize, allocation_size, csid);
                expected_memory_usage += allocation_size;
            }
            prop_assert_eq!(tracker.current_allocated_bytes, expected_memory_usage);
            let expected_peak = expected_memory_usage;
            let to_drop = ProcessUid(1);
            tracker.drop_process(to_drop);
            expected_memory_usage -= allocated_sizes.iter().filter(|(p, _)| ProcessUid(*p) == to_drop).map(|(_, size)| size).sum::<usize>();
            expected_memory_usage -= allocated_mmaps.iter().filter(|(p, _)| ProcessUid(*p) == to_drop).map(|(_, size)| size).sum::<usize>();
            prop_assert_eq!(tracker.current_allocated_bytes, expected_memory_usage);
            prop_assert_eq!(tracker.peak_allocated_bytes, expected_peak);
            tracker.check_if_new_peak();
            tracker.validate();
        }

    }

    #[test]
    fn untracked_allocation_removal() {
        let mut tracker = new_tracker();
        assert_eq!(tracker.free_allocation(PARENT_PROCESS, 123), None);
    }

    #[test]
    fn callstack_line_numbers() {
        let fid1 = FunctionId::new(1u64);
        let fid3 = FunctionId::new(3u64);
        let fid5 = FunctionId::new(5u64);

        // Parent line number does nothing if it's first call:
        let mut cs1 = Callstack::new();
        let id1 = CallSiteId::new(fid1, 2);
        let id2 = CallSiteId::new(fid3, 45);
        let id3 = CallSiteId::new(fid5, 6);
        cs1.start_call(123, id1);
        assert_eq!(cs1.calls, vec![id1]);

        // Parent line number does nothing if it's 0:
        cs1.start_call(0, id2);
        assert_eq!(cs1.calls, vec![id1, id2]);

        // Parent line number overrides previous level if it's non-0:
        let mut cs2 = Callstack::new();
        cs2.start_call(0, id1);
        cs2.start_call(10, id2);
        cs2.start_call(12, id3);
        assert_eq!(
            cs2.calls,
            vec![CallSiteId::new(fid1, 10), CallSiteId::new(fid3, 12), id3]
        );
    }

    #[test]
    fn callstackinterner_notices_duplicates() {
        let fid1 = FunctionId::new(1u64);
        let fid3 = FunctionId::new(3u64);

        let mut cs1 = Callstack::new();
        cs1.start_call(0, CallSiteId::new(fid1, 2));
        let cs1b = cs1.clone();
        let mut cs2 = Callstack::new();
        cs2.start_call(0, CallSiteId::new(fid3, 4));
        let cs3 = Callstack::new();
        let cs3b = Callstack::new();

        let mut interner = CallstackInterner::new();

        let mut new = false;
        let id1 = interner.get_or_insert_id(Cow::Borrowed(&cs1), || new = true);
        assert!(new);

        new = false;
        let id1b = interner.get_or_insert_id(Cow::Borrowed(&cs1b), || new = true);
        assert!(!new);

        new = false;
        let id2 = interner.get_or_insert_id(Cow::Borrowed(&cs2), || new = true);
        assert!(new);

        new = false;
        let id3 = interner.get_or_insert_id(Cow::Borrowed(&cs3), || new = true);
        assert!(new);

        new = false;
        let id3b = interner.get_or_insert_id(Cow::Borrowed(&cs3b), || new = true);
        assert!(!new);

        assert_eq!(id1, id1b);
        assert_ne!(id1, id2);
        assert_ne!(id1, id3);
        assert_ne!(id2, id3);
        assert_eq!(id3, id3b);
        let mut expected = HashMap::default();
        expected.insert(id1, &cs1);
        expected.insert(id2, &cs2);
        expected.insert(id3, &cs3);
        assert_eq!(interner.get_reverse_map(), expected);
    }

    #[test]
    fn callstack_id_for_new_allocation() {
        let mut interner = CallstackInterner::new();

        let mut cs1 = Callstack::new();
        let id0 =
            cs1.id_for_new_allocation(0, |cs| interner.get_or_insert_id(Cow::Borrowed(&cs), || ()));
        let id0b =
            cs1.id_for_new_allocation(0, |cs| interner.get_or_insert_id(Cow::Borrowed(&cs), || ()));
        assert_eq!(id0, id0b);

        let fid1 = FunctionId::new(1u64);

        cs1.start_call(0, CallSiteId::new(fid1, 2));
        let id1 =
            cs1.id_for_new_allocation(1, |cs| interner.get_or_insert_id(Cow::Borrowed(&cs), || ()));
        let id2 =
            cs1.id_for_new_allocation(2, |cs| interner.get_or_insert_id(Cow::Borrowed(&cs), || ()));
        let id1b =
            cs1.id_for_new_allocation(1, |cs| interner.get_or_insert_id(Cow::Borrowed(&cs), || ()));
        assert_eq!(id1, id1b);
        assert_ne!(id2, id0);
        assert_ne!(id2, id1);

        cs1.start_call(3, CallSiteId::new(fid1, 2));
        let id3 =
            cs1.id_for_new_allocation(4, |cs| interner.get_or_insert_id(Cow::Borrowed(&cs), || ()));
        assert_ne!(id3, id0);
        assert_ne!(id3, id1);
        assert_ne!(id3, id2);

        cs1.finish_call();
        let id2b =
            cs1.id_for_new_allocation(2, |cs| interner.get_or_insert_id(Cow::Borrowed(&cs), || ()));
        assert_eq!(id2, id2b);
        let id1c =
            cs1.id_for_new_allocation(1, |cs| interner.get_or_insert_id(Cow::Borrowed(&cs), || ()));
        assert_eq!(id1, id1c);

        // Check for cache invalidation in start_call:
        cs1.start_call(1, CallSiteId::new(fid1, 1));
        let id4 =
            cs1.id_for_new_allocation(1, |cs| interner.get_or_insert_id(Cow::Borrowed(&cs), || ()));
        assert_ne!(id4, id0);
        assert_ne!(id4, id1);
        assert_ne!(id4, id2);
        assert_ne!(id4, id3);

        // Check for cache invalidation in finish_call:
        cs1.finish_call();
        let id1d =
            cs1.id_for_new_allocation(1, |cs| interner.get_or_insert_id(Cow::Borrowed(&cs), || ()));
        assert_eq!(id1, id1d);
    }

    #[test]
    fn peak_allocations_only_updated_on_new_peaks() {
        let fid1 = FunctionId::new(1u64);
        let fid3 = FunctionId::new(3u64);

        let mut tracker = new_tracker();
        let mut cs1 = Callstack::new();
        cs1.start_call(0, CallSiteId::new(fid1, 2));
        let mut cs2 = Callstack::new();
        cs2.start_call(0, CallSiteId::new(fid3, 4));

        let cs1_id = tracker.get_callstack_id(&cs1);

        tracker.add_allocation(PARENT_PROCESS, 1, 1000, cs1_id);
        tracker.check_if_new_peak();
        // Peak should now match current allocations:
        assert_eq!(tracker.current_memory_usage, im::vector![1000]);
        assert_eq!(tracker.current_memory_usage, tracker.peak_memory_usage);
        assert_eq!(tracker.peak_allocated_bytes, 1000);
        let previous_peak = tracker.peak_memory_usage.clone();

        // Free the allocation:
        tracker.free_allocation(PARENT_PROCESS, 1);
        assert_eq!(tracker.current_allocated_bytes, 0);
        assert_eq!(tracker.current_memory_usage, im::vector![0]);
        assert_eq!(previous_peak, tracker.peak_memory_usage);
        assert_eq!(tracker.peak_allocated_bytes, 1000);

        // Add allocation, still less than 1000:
        tracker.add_allocation(PARENT_PROCESS, 3, 123, cs1_id);
        assert_eq!(tracker.current_memory_usage, im::vector![123]);
        tracker.check_if_new_peak();
        assert_eq!(previous_peak, tracker.peak_memory_usage);
        assert_eq!(tracker.peak_allocated_bytes, 1000);

        // Add allocation that goes past previous peak
        let cs2_id = tracker.get_callstack_id(&cs2);
        tracker.add_allocation(PARENT_PROCESS, 2, 2000, cs2_id);
        tracker.check_if_new_peak();
        assert_eq!(tracker.current_memory_usage, im::vector![123, 2000]);
        assert_eq!(tracker.current_memory_usage, tracker.peak_memory_usage);
        assert_eq!(tracker.peak_allocated_bytes, 2123);
        let previous_peak = tracker.peak_memory_usage.clone();

        // Add anonymous mmap() that doesn't go past previous peak:
        tracker.free_allocation(PARENT_PROCESS, 2);
        assert_eq!(tracker.current_memory_usage, im::vector![123, 0]);
        tracker.add_anon_mmap(PARENT_PROCESS, 50000, 1000, cs2_id);
        assert_eq!(tracker.current_memory_usage, im::vector![123, 1000]);
        tracker.check_if_new_peak();
        assert_eq!(tracker.current_allocated_bytes, 1123);
        assert_eq!(tracker.peak_allocated_bytes, 2123);
        assert_eq!(tracker.peak_memory_usage, previous_peak);
        assert_eq!(tracker.current_allocations.len(), 1);
        assert!(tracker.current_allocations[&PARENT_PROCESS].contains_key(&3));
        assert!(tracker.current_anon_mmaps[&PARENT_PROCESS].size() > 0);

        // Add anonymous mmap() that does go past previous peak:
        tracker.add_anon_mmap(PARENT_PROCESS, 600000, 2000, cs2_id);
        assert_eq!(tracker.current_memory_usage, im::vector![123, 3000]);
        tracker.check_if_new_peak();
        assert_eq!(tracker.current_memory_usage, tracker.peak_memory_usage);
        assert_eq!(tracker.current_allocated_bytes, 3123);
        assert_eq!(tracker.peak_allocated_bytes, 3123);

        // Remove mmap():
        tracker.free_anon_mmap(PARENT_PROCESS, 50000, 1000);
        assert_eq!(tracker.current_memory_usage, im::vector![123, 2000]);
        tracker.check_if_new_peak();
        assert_eq!(tracker.current_allocated_bytes, 2123);
        assert_eq!(tracker.peak_allocated_bytes, 3123);
        assert_eq!(tracker.current_anon_mmaps[&PARENT_PROCESS].size(), 2000);
        assert!(tracker.current_anon_mmaps[&PARENT_PROCESS]
            .as_hashmap()
            .contains_key(&600000));

        // Partial removal of anonmyous mmap():
        tracker.free_anon_mmap(PARENT_PROCESS, 600100, 1000);
        assert_eq!(tracker.current_memory_usage, im::vector![123, 1000]);
        assert_eq!(tracker.current_allocated_bytes, 1123);
        assert_eq!(tracker.peak_allocated_bytes, 3123);
        assert_eq!(tracker.current_anon_mmaps[&PARENT_PROCESS].size(), 1000);
        tracker.check_if_new_peak();
        tracker.validate();
    }

    #[test]
    fn combine_callstacks_and_sum_allocations() {
        pyo3::prepare_freethreaded_python();
        let mut tracker = new_tracker();
        let fid1 = tracker
            .functions
            .add_function("a".to_string(), "af".to_string());
        let fid2 = tracker
            .functions
            .add_function("b".to_string(), "bf".to_string());
        let fid3 = tracker
            .functions
            .add_function("c".to_string(), "cf".to_string());

        let id1 = CallSiteId::new(fid1, 1);
        // Same function, different line number—should be different item:
        let id1_different = CallSiteId::new(fid1, 7);
        let id2 = CallSiteId::new(fid2, 2);

        let id3 = CallSiteId::new(fid3, 3);
        let mut cs1 = Callstack::new();
        cs1.start_call(0, id1);
        cs1.start_call(0, id2.clone());
        let mut cs2 = Callstack::new();
        cs2.start_call(0, id3);
        let mut cs3 = Callstack::new();
        cs3.start_call(0, id1_different);
        cs3.start_call(0, id2);
        let cs1_id = tracker.get_callstack_id(&cs1);
        let cs2_id = tracker.get_callstack_id(&cs2);
        let cs3_id = tracker.get_callstack_id(&cs3);
        tracker.add_allocation(PARENT_PROCESS, 1, 1000, cs1_id);
        tracker.add_allocation(PARENT_PROCESS, 2, 234, cs2_id);
        tracker.add_anon_mmap(PARENT_PROCESS, 3, 50000, cs1_id);
        tracker.add_allocation(PARENT_PROCESS, 4, 6000, cs3_id);

        // Make sure we notice new peak.
        tracker.check_if_new_peak();

        // 234 allocation is too small, below the 99% total allocations
        // threshold, but we always guarantee at least 100 allocations.

        // TODO figure out how to test this...
        // let mut expected = vec![
        //     "a:1 (af);TB@@a:1@@TB;b:2 (bf);TB@@b:2@@TB 51000".to_string(),
        //     "c:3 (cf);TB@@c:3@@TB 234".to_string(),
        //     "a:7 (af);TB@@a:7@@TB;b:2 (bf);TB@@b:2@@TB 6000".to_string(),
        // ];
        // let mut result: Vec<String> = tracker.to_lines(true, true).collect();
        // result.sort();
        // expected.sort();
        // assert_eq!(expected, result);

        let mut expected2 = vec![
            "a:1 (af);b:2 (bf) 51000",
            "c:3 (cf) 234",
            "a:7 (af);b:2 (bf) 6000",
        ];
        let mut result2: Vec<String> = tracker.to_lines(true, false).collect();
        result2.sort();
        expected2.sort();
        assert_eq!(expected2, result2);
    }

    #[test]
    fn test_unknown_function_id() {
        let func_locations = VecFunctionLocations::new();
        let (function, filename) = func_locations.get_function_and_filename(FunctionId::UNKNOWN);
        assert_eq!(filename, "UNKNOWN DUE TO BUG");
        assert_eq!(function, "UNKNOWN");
    }

    // TODO test to_lines(false)
}<|MERGE_RESOLUTION|>--- conflicted
+++ resolved
@@ -168,12 +168,8 @@
     pub fn as_string(
         &self,
         to_be_post_processed: bool,
-<<<<<<< HEAD
         prefix_stripper: Option<&PrefixStripper>,
-        functions: &FunctionLocations,
-=======
         functions: &dyn FunctionLocations,
->>>>>>> 9286174a
         separator: &'static str,
     ) -> String {
         if self.calls.is_empty() {
@@ -628,28 +624,19 @@
     ) -> impl Iterator<Item = String> + '_ {
         let by_call = self.combine_callstacks(peak).into_iter();
         let id_to_callstack = self.interner.get_reverse_map();
-<<<<<<< HEAD
-        let functions = &self.functions;
         let prefix_stripper = PrefixStripper::new();
-=======
->>>>>>> 9286174a
-        let lines = by_call.map(move |(callstack_id, size)| {
+        by_call.map(move |(callstack_id, size)| {
             format!(
                 "{} {}",
                 id_to_callstack.get(&callstack_id).unwrap().as_string(
                     to_be_post_processed,
-<<<<<<< HEAD
                     Some(&prefix_stripper),
-                    functions,
-=======
                     &self.functions,
->>>>>>> 9286174a
                     ";"
                 ),
                 size,
             )
-        });
-        lines
+        })
     }
 
     fn dump_to_flamegraph(
