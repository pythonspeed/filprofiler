use crate::flamegraph::filter_to_useful_callstacks;
use crate::flamegraph::write_flamegraphs;
use crate::linecache::LineCacher;
use crate::python::get_runpy_path;
use crate::python::PrefixStripper;

use super::rangemap::RangeMap;
use super::util::new_hashmap;
use ahash::RandomState as ARandomState;
use im::Vector as ImVector;
use itertools::Itertools;
use std::borrow::Cow;
use std::collections::BTreeMap;
use std::collections::HashMap;
use std::path::Path;

extern "C" {
    fn _exit(exit_code: std::os::raw::c_int);
}

#[derive(Clone, Copy, Debug, PartialEq, Eq, Hash)]
pub struct FunctionId(u64);

impl FunctionId {
    pub const UNKNOWN: Self = Self(u64::MAX);

    pub fn new(id: u64) -> Self {
        FunctionId(id)
    }

    pub fn as_u64(&self) -> u64 {
        self.0
    }
}

/// A function location in the Python source code, e.g. "example() in foo.py".
#[derive(Clone)]
struct FunctionLocation {
    filename: String,
    function_name: String,
}

pub trait FunctionLocations {
    fn get_function_and_filename(&self, id: FunctionId) -> (&str, &str);
}

/// Stores FunctionLocations, returns a FunctionId
#[derive(Clone)]
pub struct VecFunctionLocations {
    functions: Vec<FunctionLocation>,
}

impl VecFunctionLocations {
    /// Create a new tracker.
    pub fn new() -> Self {
        Self {
            functions: Vec::with_capacity(8192),
        }
    }

    /// Register a function, get back its id.
    pub fn add_function(&mut self, filename: String, function_name: String) -> FunctionId {
        self.functions.push(FunctionLocation {
            filename,
            function_name,
        });
        // If we ever have 2 ** 32 or more functions in our program, this will
        // break. Seems unlikely, even with long running workers.
        FunctionId((self.functions.len() - 1) as u64)
    }
}

impl FunctionLocations for VecFunctionLocations {
    /// Get the function name and filename.
    fn get_function_and_filename(&self, id: FunctionId) -> (&str, &str) {
        if id == FunctionId::UNKNOWN {
            return ("UNKNOWN", "UNKNOWN DUE TO BUG");
        }
        let location = &self.functions[id.0 as usize];
        (&location.function_name, &location.filename)
    }
}

pub type LineNumber = u16; // TODO u32, newtype

/// A specific location: file + function + line number.
#[derive(Clone, Debug, PartialEq, Eq, Copy, Hash)]
pub struct CallSiteId {
    /// The function + filename. We use IDs for performance reasons (faster hashing).
    function: FunctionId,
    /// Line number within the _file_, 1-indexed.
    line_number: LineNumber,
}

impl CallSiteId {
    pub fn new(function: FunctionId, line_number: u16) -> CallSiteId {
        CallSiteId {
            function,
            line_number,
        }
    }
}

/// The current Python callstack.
#[derive(Derivative)]
#[derivative(Clone, PartialEq, Eq, Hash, Debug)]
pub struct Callstack {
    calls: Vec<CallSiteId>,
    #[derivative(Hash = "ignore", PartialEq = "ignore")]
    cached_callstack_id: Option<(u16, CallstackId)>, // first bit is line number
}

impl Callstack {
    pub fn new() -> Callstack {
        Callstack {
            calls: Vec::new(),
            cached_callstack_id: None,
        }
    }

    pub fn from_vec(vec: Vec<CallSiteId>) -> Self {
        Self {
            calls: vec,
            cached_callstack_id: None,
        }
    }

    pub fn start_call(&mut self, parent_line_number: u16, callsite_id: CallSiteId) {
        if parent_line_number != 0 {
            if let Some(mut call) = self.calls.last_mut() {
                call.line_number = parent_line_number;
            }
        }
        self.calls.push(callsite_id);
        self.cached_callstack_id = None;
    }

    pub fn finish_call(&mut self) {
        self.calls.pop();
        self.cached_callstack_id = None;
    }

    pub fn id_for_new_allocation<F>(&mut self, line_number: u16, get_callstack_id: F) -> CallstackId
    where
        F: FnOnce(&Callstack) -> CallstackId,
    {
        // If same line number as last callstack, and we have cached callstack
        // ID, reuse it:
        if let Some((previous_line_number, callstack_id)) = self.cached_callstack_id {
            if line_number == previous_line_number {
                return callstack_id;
            }
        }

        // Set the new line number:
        if line_number != 0 {
            if let Some(call) = self.calls.last_mut() {
                call.line_number = line_number;
            }
        }

        // Calculate callstack ID, cache it, and then return it;
        let callstack_id = get_callstack_id(self);
        self.cached_callstack_id = Some((line_number, callstack_id));
        callstack_id
    }

    pub fn as_string(
        &self,
        to_be_post_processed: bool,
        prefix_stripper: Option<&PrefixStripper>,
        functions: &dyn FunctionLocations,
        separator: &'static str,
        linecache: &mut LineCacher,
    ) -> String {
        if self.calls.is_empty() {
            return "[No Python stack]".to_string();
        }
        let calls: Vec<(CallSiteId, (&str, &str))> = self
            .calls
            .iter()
            .map(|id| (*id, functions.get_function_and_filename(id.function)))
            .collect();
        let skip_prefix = if cfg!(feature = "fil4prod") {
            0
        } else {
            // Due to implementation details we have some runpy() frames at the
            // start; remove them.
            runpy_prefix_length(calls.iter())
        };
        calls
            .into_iter()
            .skip(skip_prefix)
            .map(|(id, (function, filename))| {
                if to_be_post_processed {
                    // Get Python code.
<<<<<<< HEAD
                    let code = crate::python::get_source_line(filename, id.line_number)
                        .unwrap_or_else(|_| "".to_string());
                    let filename = prefix_stripper
                        .map(|ps| ps.strip_prefix(filename))
                        .unwrap_or(filename);
=======
                    let code = linecache.get_source_line(filename, id.line_number as usize);
>>>>>>> 554cd354
                    // Leading whitespace is dropped by SVG, so we'd like to
                    // replace it with non-breaking space. However, inferno
                    // trims whitespace
                    // (https://github.com/jonhoo/inferno/blob/de3f7d94d4718bfee57655c1fddd4d2714bc78d0/src/flamegraph/merge.rs#L126)
                    // and that causes incorrect "unsorted lines" errors
                    // which I can't be bothered to fix right now, so for
                    // now do hack where we shove in some other character
                    // that can be fixed in post-processing.
                    let code = code.replace(" ", "\u{12e4}");
                    // Semicolons are used as separator in the flamegraph
                    // input format, so need to replace them with some other
                    // character. We use "full-width semicolon", and then
                    // replace it back in post-processing.
                    let code = code.replace(";", "\u{ff1b}");
                    // The \u{2800} is to ensure we don't have empty lines,
                    // and that whitespace doesn't get trimmed from start;
                    // we'll get rid of this in post-processing.
                    format!(
                        "{filename}:{line} ({function});\u{2800}{code}",
                        filename = filename,
                        line = id.line_number,
                        function = function,
                        code = &code.trim_end(),
                    )
                } else {
                    format!(
                        "{filename}:{line} ({function})",
                        filename = filename,
                        line = id.line_number,
                        function = function,
                    )
                }
            })
            .join(separator)
    }
}

fn runpy_prefix_length(calls: std::slice::Iter<(CallSiteId, (&str, &str))>) -> usize {
    let mut length = 0;
    let runpy_path = get_runpy_path();
    for (_, (_, filename)) in calls {
        if *filename == runpy_path {
            length += 1;
        } else {
            return length;
        }
    }
    0
}

pub type CallstackId = u32;

/// Maps Functions to integer identifiers used in CallStacks.
pub struct CallstackInterner {
    max_id: CallstackId,
    callstack_to_id: HashMap<Callstack, u32, ARandomState>,
}

impl CallstackInterner {
    pub fn new() -> Self {
        CallstackInterner {
            max_id: 0,
            callstack_to_id: new_hashmap(),
        }
    }

    /// Add a (possibly) new Function, returning its ID.
    pub fn get_or_insert_id<F: FnOnce()>(
        &mut self,
        callstack: Cow<Callstack>,
        call_on_new: F,
    ) -> CallstackId {
        let max_id = &mut self.max_id;
        if let Some(result) = self.callstack_to_id.get(&*callstack) {
            *result
        } else {
            let new_id = *max_id;
            *max_id += 1;
            self.callstack_to_id.insert(callstack.into_owned(), new_id);
            call_on_new();
            new_id
        }
    }

    /// Get map from IDs to Callstacks.
    fn get_reverse_map(&self) -> HashMap<CallstackId, &Callstack, ARandomState> {
        let mut result = new_hashmap();
        for (call_site, csid) in self.callstack_to_id.iter() {
            result.insert(*csid, call_site);
        }
        result
    }
}

const MIB: usize = 1024 * 1024;
const HIGH_32BIT: u32 = 1 << 31;

/// A unique identifier for a process. The idea is that each subprocess will be
/// given a unique identifier from a counter, and that >4 billion processes is
/// unlikely. But the internal representation can change!
#[derive(Clone, Copy, Debug, PartialEq, Ord, PartialOrd, Eq)]
pub struct ProcessUid(u32);

pub const PARENT_PROCESS: ProcessUid = ProcessUid(0);

/// A specific call to malloc()/calloc().
#[derive(Clone, Copy, Debug, PartialEq)]
struct Allocation {
    callstack_id: CallstackId,
    // If high bit is set, this is MiBs (without the high bit being meaningful).
    // Otherwise, it's bytes. We only store MiBs for allocations larger than 2
    // ** 31 bytes (2GB), which means the loss of resolution isn't meaningful.
    // This compression allows us to reduce memory overhead from tracking
    // allocations.
    compressed_size: u32,
}

impl Allocation {
    fn new(callstack_id: CallstackId, size: usize) -> Self {
        let compressed_size = if size >= HIGH_32BIT as usize {
            // Rounding division by MiB, plus the high bit:
            (((size + MIB / 2) / MIB) as u32) | HIGH_32BIT
        } else {
            size as u32
        };
        Allocation {
            callstack_id,
            compressed_size,
        }
    }

    fn size(&self) -> usize {
        if self.compressed_size >= HIGH_32BIT {
            (self.compressed_size - HIGH_32BIT) as usize * MIB
        } else {
            self.compressed_size as usize
        }
    }
}

/// The main data structure tracking everything.
pub struct AllocationTracker<FL: FunctionLocations> {
    // malloc()/calloc():
    current_allocations: BTreeMap<ProcessUid, HashMap<usize, Allocation, ARandomState>>,
    // anonymous mmap(), i.e. not file backed:
    current_anon_mmaps: BTreeMap<ProcessUid, RangeMap<CallstackId>>,

    // Map FunctionIds to function + filename strings, so we can store the
    // former and save memory.
    pub functions: FL,

    // Map CallstackIds to Callstacks, so we can store the former and save
    // memory:
    interner: CallstackInterner,

    // Both malloc() and mmap():
    current_memory_usage: ImVector<usize>, // Map CallstackId -> total memory usage
    peak_memory_usage: ImVector<usize>,    // Map CallstackId -> total memory usage
    current_allocated_bytes: usize,
    peak_allocated_bytes: usize,
    // Default directory to write out data lacking other info:
    default_path: String,

    // Allocations that somehow disappeared. Not relevant for sampling profiler.
    missing_allocated_bytes: usize,

    // free()/realloc() of unknown address. Not relevant for sampling profiler.
    failed_deallocations: usize,
}

impl<FL: FunctionLocations> AllocationTracker<FL> {
    pub fn new(default_path: String, functions: FL) -> AllocationTracker<FL> {
        AllocationTracker {
            current_allocations: BTreeMap::from([(PARENT_PROCESS, new_hashmap())]),
            current_anon_mmaps: BTreeMap::from([(PARENT_PROCESS, RangeMap::new())]),
            interner: CallstackInterner::new(),
            current_memory_usage: ImVector::new(),
            peak_memory_usage: ImVector::new(),
            functions,
            current_allocated_bytes: 0,
            peak_allocated_bytes: 0,
            missing_allocated_bytes: 0,
            failed_deallocations: 0,
            default_path,
        }
    }

    /// Print a traceback for the given CallstackId.
    pub fn print_traceback(&self, message: &'static str, callstack_id: CallstackId) {
        let id_to_callstack = self.interner.get_reverse_map();
        let callstack = id_to_callstack[&callstack_id];
        eprintln!("=fil-profile= {}", message);
        eprintln!(
            "=| {}",
<<<<<<< HEAD
            callstack.as_string(false, None, &self.functions, "\n=| ")
=======
            callstack.as_string(false, &self.functions, "\n=| ", &mut LineCacher::default())
>>>>>>> 554cd354
        );
    }

    pub fn get_current_allocated_bytes(&self) -> usize {
        self.current_allocated_bytes
    }

    pub fn get_peak_allocated_bytes(&self) -> usize {
        self.peak_allocated_bytes
    }

    pub fn get_allocation_size(&self, process: ProcessUid, address: usize) -> usize {
        if let Some(allocation) = self
            .current_allocations
            .get(&process)
            .map(|a| a.get(&address))
            .flatten()
        {
            allocation.size()
        } else {
            0
        }
    }

    /// Check if a new peak has been reached:
    pub fn check_if_new_peak(&mut self) {
        if self.current_allocated_bytes > self.peak_allocated_bytes {
            self.peak_allocated_bytes = self.current_allocated_bytes;
            self.peak_memory_usage
                .clone_from(&self.current_memory_usage);
        }
    }

    fn add_memory_usage(&mut self, callstack_id: CallstackId, bytes: usize) {
        self.current_allocated_bytes += bytes;
        let index = callstack_id as usize;
        self.current_memory_usage[index] += bytes;
    }

    fn remove_memory_usage(&mut self, callstack_id: CallstackId, bytes: usize) {
        self.current_allocated_bytes -= bytes;
        let index = callstack_id as usize;
        // TODO what if goes below zero? add a check I guess, in case of bugs.
        self.current_memory_usage[index] -= bytes;
    }

    pub fn get_callstack_id(&mut self, callstack: &Callstack) -> CallstackId {
        let current_memory_usage = &mut self.current_memory_usage;
        self.interner
            .get_or_insert_id(Cow::Borrowed(callstack), || {
                current_memory_usage.push_back(0)
            })
    }

    /// Add a new allocation based off the current callstack.
    pub fn add_allocation(
        &mut self,
        process: ProcessUid,
        address: usize,
        size: usize,
        callstack_id: CallstackId,
    ) {
        let alloc = Allocation::new(callstack_id, size);
        let compressed_size = alloc.size();
        if let Some(previous) = self
            .current_allocations
            .entry(process)
            .or_default()
            .insert(address, alloc)
        {
            // In production use (proposed commercial product) allocations are
            // only sampled, so missing allocations are common and not the sign
            // of an error.
            #[cfg(not(feature = "fil4prod"))]
            {
                // I've seen this happen on macOS only in some threaded code
                // (malloc_on_thread_exit test). Not sure why, but difference was
                // only 16 bytes, which shouldn't have real impact on profiling
                // outcomes. Apparently also happening on Linux, hope to fix this
                // soon (https://github.com/pythonspeed/filprofiler/issues/149).
                self.missing_allocated_bytes += previous.size();
                // Cleanup the previous allocation, since we never saw its free():
                self.remove_memory_usage(previous.callstack_id, previous.size());
                if *crate::util::DEBUG_MODE {
                    self.print_traceback(
                        "The allocation from this traceback disappeared:",
                        previous.callstack_id,
                    );
                    self.print_traceback(
                        "The current traceback that overwrote the disappearing allocation:",
                        alloc.callstack_id,
                    );
                    eprintln!(
                        "|= The current C/Rust backtrace: {:?}",
                        backtrace::Backtrace::new()
                    );
                }
            }
        }
        self.add_memory_usage(callstack_id, compressed_size as usize);
    }

    /// Free an existing allocation, return how much was removed, if any.
    pub fn free_allocation(&mut self, process: ProcessUid, address: usize) -> Option<usize> {
        // Before we reduce memory, let's check if we've previously hit a peak:
        self.check_if_new_peak();

        if let Some(removed) = self
            .current_allocations
            .entry(process)
            .or_default()
            .remove(&address)
        {
            self.remove_memory_usage(removed.callstack_id, removed.size());
            Some(removed.size())
        } else {
            // This allocation doesn't exist; often this will be something
            // allocated before Fil tracking was started, but it might also be a
            // bug.
            #[cfg(not(feature = "fil4prod"))]
            if *crate::util::DEBUG_MODE {
                self.failed_deallocations += 1;
                eprintln!(
                    "=fil-profile= Your program attempted to free an allocation at an address we don't know about:"
                );
                eprintln!("=| {:?}", backtrace::Backtrace::new());
            }
            None
        }
    }

    /// Add a new anonymous mmap() based of the current callstack.
    pub fn add_anon_mmap(
        &mut self,
        process: ProcessUid,
        address: usize,
        size: usize,
        callstack_id: CallstackId,
    ) {
        self.current_anon_mmaps
            .entry(process)
            .or_default()
            .add(address, size, callstack_id);
        self.add_memory_usage(callstack_id, size);
    }

    pub fn free_anon_mmap(&mut self, process: ProcessUid, address: usize, size: usize) {
        // Before we reduce memory, let's check if we've previously hit a peak:
        self.check_if_new_peak();
        // Now remove, and update totoal memory tracking:
        for (callstack_id, removed) in self
            .current_anon_mmaps
            .entry(process)
            .or_default()
            .remove(address, size)
        {
            self.remove_memory_usage(callstack_id, removed);
        }
    }

    /// The process just died, remove all the allocations.
    pub fn drop_process(&mut self, process: ProcessUid) {
        // Before we reduce memory, let's check if we've previously hit a peak:
        self.check_if_new_peak();

        // Drop anon mmaps, call remove_memory_usage on all entries.
        if let Some(mmaps_for_process) = self.current_anon_mmaps.remove(&process) {
            for (size, callstack_id) in mmaps_for_process.into_iter() {
                self.remove_memory_usage(callstack_id, size);
            }
        }

        // Drop allocations, call remove_memory_usage on all entries.
        if let Some(allocations_for_process) = self.current_allocations.remove(&process) {
            for allocation in allocations_for_process.values() {
                self.remove_memory_usage(allocation.callstack_id, allocation.size());
            }
        }
    }

    /// Combine Callstacks and make them human-readable. Duplicate callstacks
    /// have their allocated memory summed.
    fn combine_callstacks(
        &self,
        // If false, will do the current allocations:
        peak: bool,
    ) -> HashMap<CallstackId, usize, ARandomState> {
        // Would be nice to validate if data is consistent. However, there are
        // edge cases that make it slightly inconsistent (e.g. see the
        // unexpected code path in add_allocation() above), and blowing up
        // without giving the user their data just because of a small
        // inconsistency doesn't seem ideal. Perhaps if validate() merely
        // reported problems, or maybe validate() should only be enabled in
        // development mode.
        //self.validate();

        // We get a LOT of tiny allocations. To reduce overhead of creating
        // flamegraph (which currently loads EVERYTHING into memory), just do
        // the top 99% of allocations.
        let callstacks = if peak {
            &self.peak_memory_usage
        } else {
            &self.current_memory_usage
        };
        let sum = callstacks.iter().sum();
        filter_to_useful_callstacks(callstacks.iter().enumerate(), sum)
            .into_iter()
            .map(|(k, v)| (k as CallstackId, v))
            .collect()
    }

    /// Dump all callstacks in peak memory usage to various files describing the
    /// memory usage.
    pub fn dump_peak_to_flamegraph(&mut self, path: &str) {
        self.dump_to_flamegraph(path, true, "peak-memory", "Peak Tracked Memory Usage", true);
    }

    pub fn to_lines(
        &self,
        peak: bool,
        to_be_post_processed: bool,
    ) -> impl ExactSizeIterator<Item = String> + '_ {
        let by_call = self.combine_callstacks(peak).into_iter();
        let id_to_callstack = self.interner.get_reverse_map();
<<<<<<< HEAD
        let prefix_stripper = PrefixStripper::new();
=======
        let mut linecache = LineCacher::default();
>>>>>>> 554cd354
        by_call.map(move |(callstack_id, size)| {
            format!(
                "{} {}",
                id_to_callstack.get(&callstack_id).unwrap().as_string(
                    to_be_post_processed,
                    Some(&prefix_stripper),
                    &self.functions,
                    ";",
                    &mut linecache,
                ),
                size,
            )
        })
    }

    fn dump_to_flamegraph(
        &mut self,
        path: &str,
        peak: bool,
        base_filename: &str,
        title: &str,
        to_be_post_processed: bool,
    ) {
        // First, make sure peaks are correct:
        self.check_if_new_peak();

        // Print warning if we're missing allocations.
        #[cfg(not(feature = "fil4prod"))]
        {
            let allocated_bytes = if peak {
                self.peak_allocated_bytes
            } else {
                self.current_allocated_bytes
            };
            if self.missing_allocated_bytes > 0 {
                eprintln!("=fil-profile= WARNING: {:.2}% ({} bytes) of tracked memory somehow disappeared. If this is a small percentage you can just ignore this warning, since the missing allocations won't impact the profiling results. If the % is high, please run `export FIL_DEBUG=1` to get more output', re-run Fil on your script, and then file a bug report at https://github.com/pythonspeed/filprofiler/issues/new", self.missing_allocated_bytes as f64 * 100.0 / allocated_bytes as f64, self.missing_allocated_bytes);
            }
            if self.failed_deallocations > 0 {
                eprintln!("=fil-profile= WARNING: Encountered {} deallocations of untracked allocations. A certain number are expected in normal operation, of allocations created before Fil started tracking, and even more if you're using the Fil API to turn tracking on and off.", self.failed_deallocations);
            }
        }

        eprintln!("=fil-profile= Preparing to write to {}", path);
        let directory_path = Path::new(path);

        let title = format!(
            "{} ({:.1} MiB)",
            title,
            self.peak_allocated_bytes as f64 / (1024.0 * 1024.0)
        );
        #[cfg(not(feature = "fil4prod"))]
        let subtitle = r#"Made with the Fil profiler. <a href="https://pythonspeed.com/fil/" style="text-decoration: underline;" target="_parent">Try it on your code!</a>"#;
        #[cfg(feature = "fil4prod")]
        let subtitle = r#"Made with the Fil4prod profiler. <a href="https://pythonspeed.com/products/fil4prod/" style="text-decoration: underline;" target="_parent">Try it on your code!</a>"#;
        write_flamegraphs(
            directory_path,
            base_filename,
            &title,
            subtitle,
            "bytes",
            to_be_post_processed,
            |tbpp| self.to_lines(peak, tbpp),
        )
    }

    /// Clear memory we won't be needing anymore, since we're going to exit out.
    pub fn oom_break_glass(&mut self) {
        self.current_allocations.clear();
        self.peak_memory_usage.clear();
    }

    /// Dump information about where we are.
    pub fn oom_dump(&mut self) {
        eprintln!(
            "=fil-profile= We'll try to dump out SVGs. Note that no HTML file will be written."
        );
        let default_path = self.default_path.clone();
        self.dump_to_flamegraph(
            &default_path,
            false,
            "out-of-memory",
            "Current allocations at out-of-memory time",
            false,
        );
        unsafe {
            _exit(53);
        }
    }

    /// Validate internal state is in a good state. This won't pass until
    /// check_if_new_peak() is called.
    fn validate(&self) {
        assert!(self.peak_allocated_bytes >= self.current_allocated_bytes);
        let current_allocations: usize = self
            .current_anon_mmaps
            .values()
            .map(|maps| maps.size())
            .sum::<usize>()
            + self
                .current_allocations
                .values()
                .flat_map(|allocs| allocs.iter())
                .map(|(_, alloc)| alloc.size())
                .sum::<usize>();
        assert!(
            current_allocations == self.current_allocated_bytes,
            "{} != {}",
            current_allocations,
            self.current_allocated_bytes
        );
        assert!(self.current_memory_usage.iter().sum::<usize>() == self.current_allocated_bytes);
        assert!(self.peak_memory_usage.iter().sum::<usize>() == self.peak_allocated_bytes);
    }

    /// Reset internal state in way that doesn't invalidate e.g. thread-local
    /// caching of callstack ID.
    pub fn reset(&mut self, default_path: String) {
        self.current_allocations.clear();
        self.current_anon_mmaps = BTreeMap::from([(PARENT_PROCESS, RangeMap::new())]);
        for i in self.current_memory_usage.iter_mut() {
            *i = 0;
        }
        self.peak_memory_usage = ImVector::new();
        self.current_allocated_bytes = 0;
        self.peak_allocated_bytes = 0;
        self.default_path = default_path;
        self.validate();
    }
}

#[cfg(test)]
mod tests {
    use crate::memorytracking::{ProcessUid, PARENT_PROCESS};

    use super::{
        Allocation, AllocationTracker, CallSiteId, Callstack, CallstackInterner, FunctionId,
        FunctionLocations, VecFunctionLocations, HIGH_32BIT, MIB,
    };
    use proptest::prelude::*;
    use std::borrow::Cow;
    use std::collections::HashMap;

    fn new_tracker() -> AllocationTracker<VecFunctionLocations> {
        AllocationTracker::new(".".to_string(), VecFunctionLocations::new())
    }

    proptest! {
        // Allocation sizes smaller than 2 ** 31 are round-tripped.
        #[test]
        fn small_allocation(size in 0..(HIGH_32BIT - 1)) {
            let allocation = Allocation::new(0, size as usize);
            prop_assert_eq!(size as usize, allocation.size());
        }

        // Allocation sizes larger than 2 ** 31 are stored as MiBs, with some
        // loss of resolution.
        #[test]
        fn large_allocation(size in (HIGH_32BIT as usize)..(1 << 50)) {
            let allocation = Allocation::new(0, size as usize);
            let result_size = allocation.size();
            let diff = if size < result_size {
                result_size - size
            } else {
                size - result_size
            };
            prop_assert!(diff <= MIB / 2)
        }

        // Test for https://github.com/pythonspeed/filprofiler/issues/66
        #[test]
        fn correct_allocation_size_tracked(size in (1 as usize)..(1<< 50)) {
            let mut tracker = new_tracker();
            let cs_id = tracker.get_callstack_id(&Callstack::new());
            tracker.add_allocation(PARENT_PROCESS, 0, size, cs_id);
            tracker.add_anon_mmap(PARENT_PROCESS, 1, size * 2, cs_id);
            // We don't track (large) allocations exactly right, but they should
            // be quite close:
            let ratio = ((size * 3) as f64) / (tracker.current_memory_usage[0] as f64);
            prop_assert!(0.999 < ratio);
            prop_assert!(ratio < 1.001);
            tracker.free_allocation(PARENT_PROCESS, 0);
            tracker.free_anon_mmap(PARENT_PROCESS, 1, size * 2);
            // Once we've freed everything, it should be _exactly_ 0.
            prop_assert_eq!(&im::vector![0], &tracker.current_memory_usage);
            tracker.check_if_new_peak();
            tracker.validate();
        }

        #[test]
        fn current_allocated_matches_sum_of_allocations(
            // Allocated bytes. Will use index as the memory address.
            allocated_sizes in prop::collection::vec((0..2 as u32, 1..100 as usize), 10..20),
            // Allocations to free.
            free_indices in prop::collection::btree_set(0..10 as usize, 1..5)
        ) {
            let mut tracker = new_tracker();
            let mut expected_memory_usage = im::vector![];
            for i in 0..allocated_sizes.len() {
                let (process, allocation_size) = *allocated_sizes.get(i).unwrap();
                let process = ProcessUid(process);
                let mut cs = Callstack::new();
                cs.start_call(0, CallSiteId::new(FunctionId::new(i as u64), 0));
                let cs_id = tracker.get_callstack_id(&cs);
                tracker.add_allocation(process, i as usize, allocation_size, cs_id);
                expected_memory_usage.push_back(allocation_size);
            }
            let mut expected_sum = allocated_sizes.iter().map(|t| t.1).sum();
            let expected_peak : usize = expected_sum;
            prop_assert_eq!(tracker.current_allocated_bytes, expected_sum);
            prop_assert_eq!(&tracker.current_memory_usage, &expected_memory_usage);
            for i in free_indices.iter() {
                let (process, expected_removed) = allocated_sizes.get(*i).unwrap();
                let process = ProcessUid(*process);
                expected_sum -= expected_removed;
                let removed = tracker.free_allocation(process, *i);
                prop_assert_eq!(removed, Some(*expected_removed));
                expected_memory_usage[*i] -= expected_removed;
                prop_assert_eq!(tracker.current_allocated_bytes, expected_sum);
                prop_assert_eq!(&tracker.current_memory_usage, &expected_memory_usage);
            }
            prop_assert_eq!(tracker.peak_allocated_bytes, expected_peak);
            tracker.check_if_new_peak();
            tracker.validate();
        }

        #[test]
        fn current_allocated_anon_maps_matches_sum_of_allocations(
            // Allocated bytes. Will use index as the memory address.
            allocated_sizes in prop::collection::vec((0..2 as u32, 1..100 as usize), 10..20),
            // Allocations to free.
            free_indices in prop::collection::btree_set(0..10 as usize, 1..5)
        ) {
            let mut tracker = new_tracker();
            let mut expected_memory_usage = im::vector![];
            // Make sure addresses don't overlap:
            let addresses : Vec<usize> = (0..allocated_sizes.len()).map(|i| i * 10000).collect();
            for i in 0..allocated_sizes.len() {
                let (process, allocation_size) = *allocated_sizes.get(i).unwrap();
                let process = ProcessUid(process);
                let mut cs = Callstack::new();
                cs.start_call(0, CallSiteId::new(FunctionId::new(i as u64), 0));
                let csid = tracker.get_callstack_id(&cs);
                tracker.add_anon_mmap(process, addresses[i] as usize, allocation_size, csid);
                expected_memory_usage.push_back(allocation_size);
            }
            let mut expected_sum = allocated_sizes.iter().map(|t|t.1).sum();
            let expected_peak : usize = expected_sum;
            prop_assert_eq!(tracker.current_allocated_bytes, expected_sum);
            prop_assert_eq!(&tracker.current_memory_usage, &expected_memory_usage);
            for i in free_indices.iter() {
                let (process, allocation_size) = *allocated_sizes.get(*i).unwrap();
                let process = ProcessUid(process);
                expected_sum -= allocation_size;
                tracker.free_anon_mmap(process, addresses[*i], allocation_size);
                expected_memory_usage[*i] -= allocation_size;
                prop_assert_eq!(tracker.current_allocated_bytes, expected_sum);
                prop_assert_eq!(&tracker.current_memory_usage, &expected_memory_usage);
            }
            prop_assert_eq!(tracker.peak_allocated_bytes, expected_peak);
            tracker.check_if_new_peak();
            tracker.validate();
        }

        #[test]
        fn drop_process_removes_that_process_allocations_and_mmaps(
            // Allocated bytes. Will use index as the memory address.
            allocated_sizes in prop::collection::vec((0..2 as u32, 1..100 as usize), 10..20),
            allocated_mmaps in prop::collection::vec((0..2 as u32, 1..100 as usize), 10..20),
        ) {
            let mut tracker = new_tracker();
            let mut expected_memory_usage : usize = 0;
            // Make sure addresses don't overlap:
            let mmap_addresses : Vec<usize> = (0..allocated_mmaps.len()).map(|i| i * 10000).collect();
            for i in 0..allocated_sizes.len() {
                let (process, allocation_size) = *allocated_sizes.get(i).unwrap();
                let process = ProcessUid(process);
                let mut cs = Callstack::new();
                cs.start_call(0, CallSiteId::new(FunctionId::new(i as u64), 0));
                let cs_id = tracker.get_callstack_id(&cs);
                tracker.add_allocation(process, i as usize, allocation_size, cs_id);
                expected_memory_usage += allocation_size;
            }
            for i in 0..allocated_mmaps.len() {
                let (process, allocation_size) = *allocated_mmaps.get(i).unwrap();
                let process = ProcessUid(process);
                let mut cs = Callstack::new();
                cs.start_call(0, CallSiteId::new(FunctionId::new(i as u64), 0));
                let csid = tracker.get_callstack_id(&cs);
                tracker.add_anon_mmap(process, mmap_addresses[i] as usize, allocation_size, csid);
                expected_memory_usage += allocation_size;
            }
            prop_assert_eq!(tracker.current_allocated_bytes, expected_memory_usage);
            let expected_peak = expected_memory_usage;
            let to_drop = ProcessUid(1);
            tracker.drop_process(to_drop);
            expected_memory_usage -= allocated_sizes.iter().filter(|(p, _)| ProcessUid(*p) == to_drop).map(|(_, size)| size).sum::<usize>();
            expected_memory_usage -= allocated_mmaps.iter().filter(|(p, _)| ProcessUid(*p) == to_drop).map(|(_, size)| size).sum::<usize>();
            prop_assert_eq!(tracker.current_allocated_bytes, expected_memory_usage);
            prop_assert_eq!(tracker.peak_allocated_bytes, expected_peak);
            tracker.check_if_new_peak();
            tracker.validate();
        }

    }

    #[test]
    fn untracked_allocation_removal() {
        let mut tracker = new_tracker();
        assert_eq!(tracker.free_allocation(PARENT_PROCESS, 123), None);
    }

    #[test]
    fn callstack_line_numbers() {
        let fid1 = FunctionId::new(1u64);
        let fid3 = FunctionId::new(3u64);
        let fid5 = FunctionId::new(5u64);

        // Parent line number does nothing if it's first call:
        let mut cs1 = Callstack::new();
        let id1 = CallSiteId::new(fid1, 2);
        let id2 = CallSiteId::new(fid3, 45);
        let id3 = CallSiteId::new(fid5, 6);
        cs1.start_call(123, id1);
        assert_eq!(cs1.calls, vec![id1]);

        // Parent line number does nothing if it's 0:
        cs1.start_call(0, id2);
        assert_eq!(cs1.calls, vec![id1, id2]);

        // Parent line number overrides previous level if it's non-0:
        let mut cs2 = Callstack::new();
        cs2.start_call(0, id1);
        cs2.start_call(10, id2);
        cs2.start_call(12, id3);
        assert_eq!(
            cs2.calls,
            vec![CallSiteId::new(fid1, 10), CallSiteId::new(fid3, 12), id3]
        );
    }

    #[test]
    fn callstackinterner_notices_duplicates() {
        let fid1 = FunctionId::new(1u64);
        let fid3 = FunctionId::new(3u64);

        let mut cs1 = Callstack::new();
        cs1.start_call(0, CallSiteId::new(fid1, 2));
        let cs1b = cs1.clone();
        let mut cs2 = Callstack::new();
        cs2.start_call(0, CallSiteId::new(fid3, 4));
        let cs3 = Callstack::new();
        let cs3b = Callstack::new();

        let mut interner = CallstackInterner::new();

        let mut new = false;
        let id1 = interner.get_or_insert_id(Cow::Borrowed(&cs1), || new = true);
        assert!(new);

        new = false;
        let id1b = interner.get_or_insert_id(Cow::Borrowed(&cs1b), || new = true);
        assert!(!new);

        new = false;
        let id2 = interner.get_or_insert_id(Cow::Borrowed(&cs2), || new = true);
        assert!(new);

        new = false;
        let id3 = interner.get_or_insert_id(Cow::Borrowed(&cs3), || new = true);
        assert!(new);

        new = false;
        let id3b = interner.get_or_insert_id(Cow::Borrowed(&cs3b), || new = true);
        assert!(!new);

        assert_eq!(id1, id1b);
        assert_ne!(id1, id2);
        assert_ne!(id1, id3);
        assert_ne!(id2, id3);
        assert_eq!(id3, id3b);
        let mut expected = HashMap::default();
        expected.insert(id1, &cs1);
        expected.insert(id2, &cs2);
        expected.insert(id3, &cs3);
        assert_eq!(interner.get_reverse_map(), expected);
    }

    #[test]
    fn callstack_id_for_new_allocation() {
        let mut interner = CallstackInterner::new();

        let mut cs1 = Callstack::new();
        let id0 =
            cs1.id_for_new_allocation(0, |cs| interner.get_or_insert_id(Cow::Borrowed(&cs), || ()));
        let id0b =
            cs1.id_for_new_allocation(0, |cs| interner.get_or_insert_id(Cow::Borrowed(&cs), || ()));
        assert_eq!(id0, id0b);

        let fid1 = FunctionId::new(1u64);

        cs1.start_call(0, CallSiteId::new(fid1, 2));
        let id1 =
            cs1.id_for_new_allocation(1, |cs| interner.get_or_insert_id(Cow::Borrowed(&cs), || ()));
        let id2 =
            cs1.id_for_new_allocation(2, |cs| interner.get_or_insert_id(Cow::Borrowed(&cs), || ()));
        let id1b =
            cs1.id_for_new_allocation(1, |cs| interner.get_or_insert_id(Cow::Borrowed(&cs), || ()));
        assert_eq!(id1, id1b);
        assert_ne!(id2, id0);
        assert_ne!(id2, id1);

        cs1.start_call(3, CallSiteId::new(fid1, 2));
        let id3 =
            cs1.id_for_new_allocation(4, |cs| interner.get_or_insert_id(Cow::Borrowed(&cs), || ()));
        assert_ne!(id3, id0);
        assert_ne!(id3, id1);
        assert_ne!(id3, id2);

        cs1.finish_call();
        let id2b =
            cs1.id_for_new_allocation(2, |cs| interner.get_or_insert_id(Cow::Borrowed(&cs), || ()));
        assert_eq!(id2, id2b);
        let id1c =
            cs1.id_for_new_allocation(1, |cs| interner.get_or_insert_id(Cow::Borrowed(&cs), || ()));
        assert_eq!(id1, id1c);

        // Check for cache invalidation in start_call:
        cs1.start_call(1, CallSiteId::new(fid1, 1));
        let id4 =
            cs1.id_for_new_allocation(1, |cs| interner.get_or_insert_id(Cow::Borrowed(&cs), || ()));
        assert_ne!(id4, id0);
        assert_ne!(id4, id1);
        assert_ne!(id4, id2);
        assert_ne!(id4, id3);

        // Check for cache invalidation in finish_call:
        cs1.finish_call();
        let id1d =
            cs1.id_for_new_allocation(1, |cs| interner.get_or_insert_id(Cow::Borrowed(&cs), || ()));
        assert_eq!(id1, id1d);
    }

    #[test]
    fn peak_allocations_only_updated_on_new_peaks() {
        let fid1 = FunctionId::new(1u64);
        let fid3 = FunctionId::new(3u64);

        let mut tracker = new_tracker();
        let mut cs1 = Callstack::new();
        cs1.start_call(0, CallSiteId::new(fid1, 2));
        let mut cs2 = Callstack::new();
        cs2.start_call(0, CallSiteId::new(fid3, 4));

        let cs1_id = tracker.get_callstack_id(&cs1);

        tracker.add_allocation(PARENT_PROCESS, 1, 1000, cs1_id);
        tracker.check_if_new_peak();
        // Peak should now match current allocations:
        assert_eq!(tracker.current_memory_usage, im::vector![1000]);
        assert_eq!(tracker.current_memory_usage, tracker.peak_memory_usage);
        assert_eq!(tracker.peak_allocated_bytes, 1000);
        let previous_peak = tracker.peak_memory_usage.clone();

        // Free the allocation:
        tracker.free_allocation(PARENT_PROCESS, 1);
        assert_eq!(tracker.current_allocated_bytes, 0);
        assert_eq!(tracker.current_memory_usage, im::vector![0]);
        assert_eq!(previous_peak, tracker.peak_memory_usage);
        assert_eq!(tracker.peak_allocated_bytes, 1000);

        // Add allocation, still less than 1000:
        tracker.add_allocation(PARENT_PROCESS, 3, 123, cs1_id);
        assert_eq!(tracker.current_memory_usage, im::vector![123]);
        tracker.check_if_new_peak();
        assert_eq!(previous_peak, tracker.peak_memory_usage);
        assert_eq!(tracker.peak_allocated_bytes, 1000);

        // Add allocation that goes past previous peak
        let cs2_id = tracker.get_callstack_id(&cs2);
        tracker.add_allocation(PARENT_PROCESS, 2, 2000, cs2_id);
        tracker.check_if_new_peak();
        assert_eq!(tracker.current_memory_usage, im::vector![123, 2000]);
        assert_eq!(tracker.current_memory_usage, tracker.peak_memory_usage);
        assert_eq!(tracker.peak_allocated_bytes, 2123);
        let previous_peak = tracker.peak_memory_usage.clone();

        // Add anonymous mmap() that doesn't go past previous peak:
        tracker.free_allocation(PARENT_PROCESS, 2);
        assert_eq!(tracker.current_memory_usage, im::vector![123, 0]);
        tracker.add_anon_mmap(PARENT_PROCESS, 50000, 1000, cs2_id);
        assert_eq!(tracker.current_memory_usage, im::vector![123, 1000]);
        tracker.check_if_new_peak();
        assert_eq!(tracker.current_allocated_bytes, 1123);
        assert_eq!(tracker.peak_allocated_bytes, 2123);
        assert_eq!(tracker.peak_memory_usage, previous_peak);
        assert_eq!(tracker.current_allocations.len(), 1);
        assert!(tracker.current_allocations[&PARENT_PROCESS].contains_key(&3));
        assert!(tracker.current_anon_mmaps[&PARENT_PROCESS].size() > 0);

        // Add anonymous mmap() that does go past previous peak:
        tracker.add_anon_mmap(PARENT_PROCESS, 600000, 2000, cs2_id);
        assert_eq!(tracker.current_memory_usage, im::vector![123, 3000]);
        tracker.check_if_new_peak();
        assert_eq!(tracker.current_memory_usage, tracker.peak_memory_usage);
        assert_eq!(tracker.current_allocated_bytes, 3123);
        assert_eq!(tracker.peak_allocated_bytes, 3123);

        // Remove mmap():
        tracker.free_anon_mmap(PARENT_PROCESS, 50000, 1000);
        assert_eq!(tracker.current_memory_usage, im::vector![123, 2000]);
        tracker.check_if_new_peak();
        assert_eq!(tracker.current_allocated_bytes, 2123);
        assert_eq!(tracker.peak_allocated_bytes, 3123);
        assert_eq!(tracker.current_anon_mmaps[&PARENT_PROCESS].size(), 2000);
        assert!(tracker.current_anon_mmaps[&PARENT_PROCESS]
            .as_hashmap()
            .contains_key(&600000));

        // Partial removal of anonmyous mmap():
        tracker.free_anon_mmap(PARENT_PROCESS, 600100, 1000);
        assert_eq!(tracker.current_memory_usage, im::vector![123, 1000]);
        assert_eq!(tracker.current_allocated_bytes, 1123);
        assert_eq!(tracker.peak_allocated_bytes, 3123);
        assert_eq!(tracker.current_anon_mmaps[&PARENT_PROCESS].size(), 1000);
        tracker.check_if_new_peak();
        tracker.validate();
    }

    #[test]
    fn combine_callstacks_and_sum_allocations() {
        pyo3::prepare_freethreaded_python();
        let mut tracker = new_tracker();
        let fid1 = tracker
            .functions
            .add_function("a".to_string(), "af".to_string());
        let fid2 = tracker
            .functions
            .add_function("b".to_string(), "bf".to_string());
        let fid3 = tracker
            .functions
            .add_function("c".to_string(), "cf".to_string());

        let id1 = CallSiteId::new(fid1, 1);
        // Same function, different line number—should be different item:
        let id1_different = CallSiteId::new(fid1, 7);
        let id2 = CallSiteId::new(fid2, 2);

        let id3 = CallSiteId::new(fid3, 3);
        let mut cs1 = Callstack::new();
        cs1.start_call(0, id1);
        cs1.start_call(0, id2.clone());
        let mut cs2 = Callstack::new();
        cs2.start_call(0, id3);
        let mut cs3 = Callstack::new();
        cs3.start_call(0, id1_different);
        cs3.start_call(0, id2);
        let cs1_id = tracker.get_callstack_id(&cs1);
        let cs2_id = tracker.get_callstack_id(&cs2);
        let cs3_id = tracker.get_callstack_id(&cs3);
        tracker.add_allocation(PARENT_PROCESS, 1, 1000, cs1_id);
        tracker.add_allocation(PARENT_PROCESS, 2, 234, cs2_id);
        tracker.add_anon_mmap(PARENT_PROCESS, 3, 50000, cs1_id);
        tracker.add_allocation(PARENT_PROCESS, 4, 6000, cs3_id);

        // Make sure we notice new peak.
        tracker.check_if_new_peak();

        // 234 allocation is too small, below the 99% total allocations
        // threshold, but we always guarantee at least 100 allocations.

        // TODO figure out how to test this...
        // let mut expected = vec![
        //     "a:1 (af);TB@@a:1@@TB;b:2 (bf);TB@@b:2@@TB 51000".to_string(),
        //     "c:3 (cf);TB@@c:3@@TB 234".to_string(),
        //     "a:7 (af);TB@@a:7@@TB;b:2 (bf);TB@@b:2@@TB 6000".to_string(),
        // ];
        // let mut result: Vec<String> = tracker.to_lines(true, true).collect();
        // result.sort();
        // expected.sort();
        // assert_eq!(expected, result);

        let mut expected2 = vec![
            "a:1 (af);b:2 (bf) 51000",
            "c:3 (cf) 234",
            "a:7 (af);b:2 (bf) 6000",
        ];
        let mut result2: Vec<String> = tracker.to_lines(true, false).collect();
        result2.sort();
        expected2.sort();
        assert_eq!(expected2, result2);
    }

    #[test]
    fn test_unknown_function_id() {
        let func_locations = VecFunctionLocations::new();
        let (function, filename) = func_locations.get_function_and_filename(FunctionId::UNKNOWN);
        assert_eq!(filename, "UNKNOWN DUE TO BUG");
        assert_eq!(function, "UNKNOWN");
    }

    // TODO test to_lines(false)
}<|MERGE_RESOLUTION|>--- conflicted
+++ resolved
@@ -194,15 +194,13 @@
             .map(|(id, (function, filename))| {
                 if to_be_post_processed {
                     // Get Python code.
-<<<<<<< HEAD
-                    let code = crate::python::get_source_line(filename, id.line_number)
-                        .unwrap_or_else(|_| "".to_string());
+
+                    let code = linecache.get_source_line(filename, id.line_number as usize);
+                    // TODO this is a bug, we should not be calling into Python!
                     let filename = prefix_stripper
                         .map(|ps| ps.strip_prefix(filename))
                         .unwrap_or(filename);
-=======
-                    let code = linecache.get_source_line(filename, id.line_number as usize);
->>>>>>> 554cd354
+
                     // Leading whitespace is dropped by SVG, so we'd like to
                     // replace it with non-breaking space. However, inferno
                     // trims whitespace
@@ -397,11 +395,13 @@
         eprintln!("=fil-profile= {}", message);
         eprintln!(
             "=| {}",
-<<<<<<< HEAD
-            callstack.as_string(false, None, &self.functions, "\n=| ")
-=======
-            callstack.as_string(false, &self.functions, "\n=| ", &mut LineCacher::default())
->>>>>>> 554cd354
+            callstack.as_string(
+                false,
+                None,
+                &self.functions,
+                "\n=| ",
+                &mut LineCacher::default()
+            )
         );
     }
 
@@ -417,8 +417,7 @@
         if let Some(allocation) = self
             .current_allocations
             .get(&process)
-            .map(|a| a.get(&address))
-            .flatten()
+            .and_then(|a| a.get(&address))
         {
             allocation.size()
         } else {
@@ -626,11 +625,8 @@
     ) -> impl ExactSizeIterator<Item = String> + '_ {
         let by_call = self.combine_callstacks(peak).into_iter();
         let id_to_callstack = self.interner.get_reverse_map();
-<<<<<<< HEAD
         let prefix_stripper = PrefixStripper::new();
-=======
         let mut linecache = LineCacher::default();
->>>>>>> 554cd354
         by_call.map(move |(callstack_id, size)| {
             format!(
                 "{} {}",
