use super::rangemap::RangeMap;
use core::ffi;
use im::hashmap as imhashmap;
use inferno::flamegraph;
use itertools::Itertools;
use libc;
use std::cell::RefCell;
use std::collections;
<<<<<<< HEAD
use std::ffi::CStr;
=======
use std::collections::HashMap;
>>>>>>> df0e740d
use std::fs;
use std::io::Write;
use std::os::raw::c_char;
use std::path::Path;
<<<<<<< HEAD
=======
use std::path::PathBuf;
use std::slice;
>>>>>>> df0e740d
use std::sync::Mutex;

/// A Rust-y wrapper for a PyCodeObject*, passed in as a usize.
#[derive(Clone, Debug, PartialEq, Eq, Copy, Hash)]
pub struct FunctionId {
    function_id: usize,
}

extern "C" {
    // Technically these take PyCodeObject*...
    pub fn fil_file_name_from_id(function_id: usize) -> *const c_char;
    pub fn fil_function_name_from_id(function_id: usize) -> *const c_char;
}

unsafe impl Send for FunctionId {}
unsafe impl Sync for FunctionId {}

impl FunctionId {
    pub fn new(function_id: usize) -> Self {
        FunctionId { function_id }
    }

    fn get_filename(&self) -> &str {
        unsafe {
            CStr::from_ptr(fil_file_name_from_id(self.function_id))
                .to_str()
                .unwrap()
        }
    }

    fn get_function_name(&self) -> &str {
        unsafe {
            CStr::from_ptr(fil_function_name_from_id(self.function_id))
                .to_str()
                .unwrap()
        }
    }
}

/// A specific location: file + function + line number.
#[derive(Clone, Debug, PartialEq, Eq, Copy, Hash)]
struct CallSiteId {
    function: FunctionId,
    /// Line number within the _file_, 1-indexed.
    line_number: u16,
}

impl CallSiteId {
    fn new(function: FunctionId, line_number: u16) -> CallSiteId {
        CallSiteId {
            function,
            line_number,
        }
    }
}

/// The current Python callstack. We use IDs instead of Function objects for
/// performance reasons.
#[derive(Clone, Debug, PartialEq, Eq, Hash)]
struct Callstack {
    calls: Vec<CallSiteId>,
}

impl Callstack {
    fn new() -> Callstack {
        Callstack { calls: Vec::new() }
    }

    /// Is this a Python call?
    fn in_python(&self) -> bool {
        !self.calls.is_empty()
    }

    fn start_call(&mut self, parent_line_number: u16, callsite_id: CallSiteId) {
        if parent_line_number != 0 {
            if let Some(mut call) = self.calls.last_mut() {
                call.line_number = parent_line_number;
            }
        }
        self.calls.push(callsite_id);
    }

    fn finish_call(&mut self) {
        self.calls.pop();
    }

    fn new_line_number(&mut self, line_number: u16) {
        if let Some(callsite_id) = self.calls.last_mut() {
            callsite_id.line_number = line_number;
        }
    }

    fn as_string(&self, to_be_post_processed: bool) -> String {
        if self.calls.is_empty() {
            "[No Python stack]".to_string()
        } else {
            self.calls
                .iter()
                .map(|id| {
                    if to_be_post_processed {
                        format!(
                            "{filename}:{line} ({function});TB@@{filename}:{line}@@TB",
                            filename = id.function.get_filename(),
                            line = id.line_number,
                            function = id.function.get_function_name(),
                        )
                    } else {
                        format!(
                            "{filename}:{line} ({function})",
                            filename = id.function.get_filename(),
                            line = id.line_number,
                            function = id.function.get_function_name()
                        )
                    }
                })
                .join(";")
        }
    }
}

thread_local!(static THREAD_CALLSTACK: RefCell<Callstack> = RefCell::new(Callstack::new()));

type CallstackId = u32;

/// Maps Functions to integer identifiers used in CallStacks.
struct CallstackInterner {
    max_id: CallstackId,
    callstack_to_id: HashMap<Callstack, u32>,
}

impl<'a> CallstackInterner {
    fn new() -> Self {
        CallstackInterner {
            max_id: 0,
            callstack_to_id: HashMap::default(),
        }
    }

    /// Add a (possibly) new Function, returning its ID.
    fn get_or_insert_id(&mut self, callstack: &Callstack) -> CallstackId {
        let max_id = &mut self.max_id;
        if let Some(result) = self.callstack_to_id.get(callstack) {
            *result
        } else {
            let new_id = *max_id;
            *max_id += 1;
            self.callstack_to_id.insert(callstack.clone(), new_id);
            new_id
        }
    }

    /// Get map from IDs to Functions.
    fn get_reverse_map(&self) -> HashMap<CallstackId, &Callstack> {
        let mut result = HashMap::default();
        for (call_site, csid) in self.callstack_to_id.iter() {
            result.insert(*csid, call_site);
        }
        result
    }
}

const MIB: usize = 1024 * 1024;
const HIGH_32BIT: u32 = 1 << 31;

/// A specific call to malloc()/calloc().
#[derive(Clone, Copy, Debug, PartialEq)]
struct Allocation {
    callstack_id: CallstackId,
    // If high bit is set, this is MiBs (without the high bit being meaningful).
    // Otherwise, it's bytes. We only store MiBs for allocations larger than 2
    // ** 31 bytes (2GB), which means the loss of resolution isn't meaningful.
    // This compression allows us to reduce memory overhead from tracking
    // allocations.
    compressed_size: u32,
}

impl Allocation {
    fn new(callstack_id: CallstackId, size: libc::size_t) -> Self {
        let compressed_size = if size >= HIGH_32BIT as usize {
            // Rounding division by MiB, plus the high bit:
            (((size + MIB / 2) / MIB) as u32) | HIGH_32BIT
        } else {
            size as u32
        };
        Allocation {
            callstack_id,
            compressed_size,
        }
    }

    fn size(&self) -> libc::size_t {
        if self.compressed_size >= HIGH_32BIT {
            (self.compressed_size - HIGH_32BIT) as libc::size_t * MIB
        } else {
            self.compressed_size as libc::size_t
        }
    }
}

/// The main data structure tracking everything.
struct AllocationTracker {
    // malloc()/calloc():
    current_allocations: imhashmap::HashMap<usize, Allocation>,
    peak_allocations: imhashmap::HashMap<usize, Allocation>,
    // anonymous mmap(), i.e. not file backed:
    current_anon_mmaps: RangeMap<CallstackId>,
    peak_anon_mmaps: RangeMap<CallstackId>,

    // Map CallstackIds to Callstacks, so we can store the former and save
    // memory:
    interner: CallstackInterner,

    // Both malloc() and mmap():
    current_allocated_bytes: usize,
    peak_allocated_bytes: usize,
    // Some spare memory in case we run out:
    spare_memory: Vec<u8>,
    // Default directory to write out data lacking other info:
    default_path: String,
}

impl<'a> AllocationTracker {
    fn new(default_path: String) -> AllocationTracker {
        AllocationTracker {
            current_allocations: imhashmap::HashMap::default(),
            peak_allocations: imhashmap::HashMap::default(),
            current_anon_mmaps: RangeMap::new(),
            peak_anon_mmaps: RangeMap::new(),
            interner: CallstackInterner::new(),
            current_allocated_bytes: 0,
            peak_allocated_bytes: 0,
            spare_memory: Vec::with_capacity(16 * 1024 * 1024),
            default_path,
        }
    }

    /// Check if a new peak has been reached:
    fn check_if_new_peak(&mut self) {
        if self.current_allocated_bytes > self.peak_allocated_bytes {
            self.peak_allocated_bytes = self.current_allocated_bytes;
            self.peak_allocations = self.current_allocations.clone();
            self.peak_anon_mmaps = self.current_anon_mmaps.clone();
        }
    }

    /// Add a new allocation based off the current callstack.
    fn add_allocation(&mut self, address: usize, size: libc::size_t, callstack: &Callstack) {
        let callstack_id = self.interner.get_or_insert_id(callstack);
        let alloc = Allocation::new(callstack_id, size);
        self.current_allocations.insert(address, alloc);
        self.current_allocated_bytes += size;
        //self.allocation_added(size);
    }

    /// Free an existing allocation.
    fn free_allocation(&mut self, address: usize) {
        // Before we reduce memory, let's check if we've previously hit a peak:
        self.check_if_new_peak();
        // Possibly this allocation doesn't exist; that's OK! It can if e.g. we
        // didn't capture an allocation for some reason.
        if let Some(removed) = self.current_allocations.remove(&address) {
            self.current_allocated_bytes -= removed.size();
        }
    }

    /// Add a new anonymous mmap() based of the current callstack.
    fn add_anon_mmap(&mut self, address: usize, size: libc::size_t, callstack: &Callstack) {
        let callstack_id = self.interner.get_or_insert_id(callstack);
        self.current_anon_mmaps.add(address, size, callstack_id);
        self.current_allocated_bytes += size;
        // Peak will be updated next time we either free or extract information.
    }

    fn free_anon_mmap(&mut self, address: usize, size: libc::size_t) {
        // Before we reduce memory, let's check if we've previously hit a peak:
        self.check_if_new_peak();
        // Possibly this allocation doesn't exist; that's OK!
        let removed = self.current_anon_mmaps.remove(address, size);
        self.current_allocated_bytes -= removed;
    }

    /// Combine Callstacks and make them human-readable. Duplicate callstacks
    /// have their allocated memory summed.
    fn combine_callstacks(
        &mut self,
        // If false, will do the current allocations:
        peak: bool,
    ) -> std::collections::hash_map::IntoIter<CallstackId, usize> {
        // First, make sure peaks are correct:
        self.check_if_new_peak();

        let mut by_call: collections::HashMap<CallstackId, usize> = collections::HashMap::new();

        // Aggregate normal malloc() allocations:
        let normal_allocations = if peak {
            &self.peak_allocations
        } else {
            &self.current_allocations
        };
        for allocation in normal_allocations.values() {
            let entry = by_call.entry(allocation.callstack_id).or_insert(0);
            *entry += allocation.size();
        }

        // Aggregate anonymous mmap()s:
        let anon_mmap_allocations = if peak {
            &self.peak_anon_mmaps
        } else {
            &self.current_anon_mmaps
        };
        for (size, callstack_id) in anon_mmap_allocations.as_hashmap().values() {
            let entry = by_call.entry(**callstack_id).or_insert(0);
            *entry += size;
        }

        // Convert callstacks to be human-readable:
        by_call.into_iter()
    }

    /// Dump all callstacks in peak memory usage to various files describing the
    /// memory usage.
    fn dump_peak_to_flamegraph(&mut self, path: &str) {
        self.dump_to_flamegraph(path, true, "peak-memory", "Peak Tracked Memory Usage", true);
    }

    fn to_lines(
        &mut self,
        peak: bool,
        to_be_post_processed: bool,
    ) -> impl Iterator<Item = String> + '_ {
        let by_call = self.combine_callstacks(peak);
        let id_to_callstack = self.interner.get_reverse_map();
        by_call.map(move |(callstack_id, size)| {
            format!(
                "{} {}",
                id_to_callstack
                    .get(&callstack_id)
                    .unwrap()
                    .as_string(to_be_post_processed),
                size,
            )
        })
    }

    fn dump_to_flamegraph(
        &mut self,
        path: &str,
        peak: bool,
        base_filename: &str,
        title: &str,
        to_be_post_processed: bool,
    ) {
        eprintln!("=fil-profile= Preparing to write to {}", path);
        let directory_path = Path::new(path);

        if !directory_path.exists() {
            fs::create_dir(directory_path)
                .expect("=fil-profile= Couldn't create the output directory.");
        } else if !directory_path.is_dir() {
            panic!("=fil-profile= Output path must be a directory.");
        }

        let raw_path = directory_path
            .join(format!("{}.prof", base_filename))
            .to_str()
            .unwrap()
            .to_string();

        if let Err(e) = write_lines(self.to_lines(peak, to_be_post_processed), &raw_path) {
            eprintln!("=fil-profile= Error writing raw profiling data: {}", e);
        }
        let svg_path = directory_path
            .join(format!("{}.svg", base_filename))
            .to_str()
            .unwrap()
            .to_string();
        match write_flamegraph(
            &raw_path,
            &svg_path,
            self.peak_allocated_bytes,
            false,
            title,
            to_be_post_processed,
        ) {
            Ok(_) => {
                eprintln!(
                    "=fil-profile= Wrote memory usage flamegraph to {}",
                    svg_path
                );
            }
            Err(e) => {
                eprintln!("=fil-profile= Error writing SVG: {}", e);
            }
        }
        let svg_path = directory_path
            .join(format!("{}-reversed.svg", base_filename))
            .to_str()
            .unwrap()
            .to_string();
        match write_flamegraph(
            &raw_path,
            &svg_path,
            self.peak_allocated_bytes,
            true,
            title,
            to_be_post_processed,
        ) {
            Ok(_) => {
                eprintln!(
                    "=fil-profile= Wrote memory usage flamegraph to {}",
                    svg_path
                );
            }
            Err(e) => {
                eprintln!("=fil-profile= Error writing SVG: {}", e);
            }
        }
    }

    /// Uh-oh, we just ran out of memory.
    fn oom_break_glass(&mut self) {
        // Get some emergency memory:
        self.spare_memory.shrink_to_fit();
        // fork()
    }

    /// Dump information about where we are.
    fn oom_dump(&mut self) {
        unsafe {
            // We want to free memory, but that can corrupt other threads. So first,
            // fork() to get rid of the threads.
            eprintln!("=fil-profile= Out of memory. First, we'll try to fork() and exit parent.");
            let pid = libc::fork();
            if pid != 0 && pid != -1 {
                // We successfully forked, and we're the parent. Just exit.
                libc::_exit(5);
            }

            eprintln!("=fil-profile= Next, we'll free large memory allocations.");
            // free() all the things, so we have memory to dump an SVG. These should
            // only be _Python_ objects, Rust code shouldn't be tracked here since
            // we prevent reentrancy. We're not going to return to Python so
            // free()ing should be OK.
            let id_to_callstack = self.interner.get_reverse_map();
            for (address, allocation) in self.current_allocations.iter() {
                // Only clear large allocations that came out of a Python stack,
                // to reduce chances of deallocating random important things.
                if id_to_callstack
                    .get(&allocation.callstack_id)
                    .unwrap()
                    .in_python()
                    && allocation.size() > 300000
                {
                    libc::free(*address as *mut ffi::c_void);
                }
            }
        }
        eprintln!(
            "=fil-profile= And now, we'll dump out SVGs. Note that no HTML file will be written."
        );
        let default_path = self.default_path.clone();
        self.dump_to_flamegraph(
            &default_path,
            false,
            "out-of-memory",
            "Current allocations at out-of-memory time",
            false,
        );
        unsafe {
            libc::_exit(5);
        }
    }
}

lazy_static! {
    static ref ALLOCATIONS: Mutex<AllocationTracker> =
        Mutex::new(AllocationTracker::new("/tmp".to_string()));
}

/// Add to per-thread function stack:
pub fn start_call(call_site: FunctionId, parent_line_number: u16, line_number: u16) {
    THREAD_CALLSTACK.with(|cs| {
        cs.borrow_mut()
            .start_call(parent_line_number, CallSiteId::new(call_site, line_number));
    });
}

/// Finish off (and move to reporting structure) current function in function
/// stack.
pub fn finish_call() {
    THREAD_CALLSTACK.with(|cs| {
        cs.borrow_mut().finish_call();
    });
}

/// Change line number on current function in per-thread function stack:
pub fn new_line_number(line_number: u16) {
    THREAD_CALLSTACK.with(|cs| {
        cs.borrow_mut().new_line_number(line_number);
    });
}

/// Add a new allocation based off the current callstack.
pub fn add_allocation(address: usize, size: libc::size_t, line_number: u16, is_mmap: bool) {
    if address == 0 {
        // Uh-oh, we're out of memory.
        let allocations = &mut ALLOCATIONS.lock().unwrap();
        allocations.oom_break_glass();
    }

    let mut callstack: Callstack = THREAD_CALLSTACK.with(|cs| (*cs.borrow()).clone());
    if line_number != 0 && !callstack.calls.is_empty() {
        callstack.new_line_number(line_number);
    }
    let mut allocations = ALLOCATIONS.lock().unwrap();
    if is_mmap {
        allocations.add_anon_mmap(address, size, &callstack);
    } else {
        allocations.add_allocation(address, size, &callstack);
    }
    if address == 0 {
        // Uh-oh, we're out of memory.
        allocations.oom_dump();
    }
}

/// Free an existing allocation.
pub fn free_allocation(address: usize) {
    let mut allocations = ALLOCATIONS.lock().unwrap();
    allocations.free_allocation(address);
}

/// Get the size of an allocation, or 0 if it's not tracked.
pub fn get_allocation_size(address: usize) -> libc::size_t {
    let allocations = ALLOCATIONS.lock().unwrap();
    if let Some(allocation) = allocations.current_allocations.get(&address) {
        allocation.size()
    } else {
        0
    }
}

/// Free an anonymous mmap().
pub fn free_anon_mmap(address: usize, length: libc::size_t) {
    let mut allocations = ALLOCATIONS.lock().unwrap();
    allocations.free_anon_mmap(address, length);
}

/// Reset internal state.
pub fn reset(default_path: String) {
    *ALLOCATIONS.lock().unwrap() = AllocationTracker::new(default_path);
}

/// Dump all callstacks in peak memory usage to format used by flamegraph.
pub fn dump_peak_to_flamegraph(path: &str) {
    let mut allocations = ALLOCATIONS.lock().unwrap();
    allocations.dump_peak_to_flamegraph(path);
}

/// Write strings to disk, one line per string.
fn write_lines<I: Iterator<Item = String>>(lines: I, path: &str) -> std::io::Result<()> {
    let mut file = fs::File::create(path)?;
    for line in lines {
        file.write_all(line.as_bytes())?;
        file.write_all(b"\n")?;
    }
    file.flush()?;
    Ok(())
}

/// Write a flamegraph SVG to disk, given lines in summarized format.
fn write_flamegraph(
    lines_file_path: &str,
    path: &str,
    peak_bytes: usize,
    reversed: bool,
    title: &str,
    to_be_post_processed: bool,
) -> std::io::Result<()> {
    let mut file = std::fs::File::create(path)?;
    let title = format!(
        "{}{} ({:.1} MiB)",
        title,
        if reversed { ", Reversed" } else { "" },
        peak_bytes as f64 / (1024.0 * 1024.0)
    );
    let mut options = flamegraph::Options {
        title,
        count_name: "bytes".to_string(),
        font_size: 16,
        font_type: "mono".to_string(),
        frame_height: 22,
        reverse_stack_order: reversed,
        color_diffusion: true,
        direction: flamegraph::Direction::Inverted,
        // Maybe disable this some day, but for now it makes debugging much
        // easier:
        pretty_xml: true,
        ..Default::default()
    };
    if to_be_post_processed {
        options.subtitle = Some("SUBTITLE-HERE".to_string());
    }
    if let Err(e) = flamegraph::from_files(&mut options, &[PathBuf::from(lines_file_path)], &file) {
        Err(std::io::Error::new(
            std::io::ErrorKind::Other,
            format!("{}", e),
        ))
    } else {
        file.flush()?;
        Ok(())
    }
}

#[cfg(test)]
mod tests {
<<<<<<< HEAD
    use super::{AllocationTracker, CallSiteId, Callstack, FunctionId};
    use itertools::Itertools;
=======
    use super::{
        Allocation, AllocationTracker, CallSiteId, Callstack, CallstackInterner, FunctionId,
        FunctionLocation, HIGH_32BIT, MIB,
    };
>>>>>>> df0e740d
    use proptest::prelude::*;
    use std::collections;
    use std::os::raw::c_char;

    proptest! {
        // Allocation sizes smaller than 2 ** 31 are round-tripped.
        #[test]
        fn small_allocation(size in 0..(HIGH_32BIT - 1)) {
            let allocation = Allocation::new(0, size as usize);
            prop_assert_eq!(size as usize, allocation.size());
        }

        // Allocation sizes larger than 2 ** 31 are stored as MiBs, with some
        // loss of resolution.
        #[test]
        fn large_allocation(size in (HIGH_32BIT as usize)..(1 << 50)) {
            let allocation = Allocation::new(0, size as usize);
            let result_size = allocation.size();
            let diff = if size < result_size {
                result_size - size
            } else {
                size - result_size
            };
            prop_assert!(diff <= MIB / 2)
        }

        #[test]
        fn current_allocated_matches_sum_of_allocations(
            // Allocated bytes. Will use index as the memory address.
            allocated_sizes in prop::collection::vec(1..1000 as usize, 10..20),
            // Allocations to free.
            free_indices in prop::collection::btree_set(0..10 as usize, 1..5)
        ) {
            let mut tracker = AllocationTracker::new(".".to_string());
            for i in 0..allocated_sizes.len() {
                tracker.add_allocation(i as usize,*allocated_sizes.get(i).unwrap(), &Callstack::new());
            }
            let mut expected_sum = allocated_sizes.iter().sum();
            let expected_peak : usize = expected_sum;
            prop_assert_eq!(tracker.current_allocated_bytes, expected_sum);
            for i in free_indices.iter() {
                expected_sum -= allocated_sizes.get(*i).unwrap();
                tracker.free_allocation(*i);
                prop_assert_eq!(tracker.current_allocated_bytes, expected_sum);
            }
            prop_assert_eq!(tracker.peak_allocated_bytes, expected_peak);
        }

        #[test]
        fn current_allocated_anon_maps_matches_sum_of_allocations(
            // Allocated bytes. Will use index as the memory address.
            allocated_sizes in prop::collection::vec(1..1000 as usize, 10..20),
            // Allocations to free.
            free_indices in prop::collection::btree_set(0..10 as usize, 1..5)
        ) {
            let mut tracker = AllocationTracker::new(".".to_string());
            // Make sure addresses don't overlap:
            let addresses : Vec<usize> = (0..allocated_sizes.len()).map(|i| i * 10000).collect();
            for i in 0..allocated_sizes.len() {
                tracker.add_anon_mmap(addresses[i] as usize, *allocated_sizes.get(i).unwrap(), &Callstack::new());
            }
            let mut expected_sum = allocated_sizes.iter().sum();
            let expected_peak : usize = expected_sum;
            prop_assert_eq!(tracker.current_allocated_bytes, expected_sum);
            for i in free_indices.iter() {
                expected_sum -= allocated_sizes.get(*i).unwrap();
                tracker.free_anon_mmap(addresses[*i], *allocated_sizes.get(*i).unwrap());
                prop_assert_eq!(tracker.current_allocated_bytes, expected_sum);
            }
            prop_assert_eq!(tracker.peak_allocated_bytes, expected_peak);
        }
    }

    #[test]
    fn callstack_line_numbers() {
        let fid1 = FunctionId::new(1);
        let fid3 = FunctionId::new(3);
        let fid5 = FunctionId::new(5);

        // Parent line number does nothing if it's first call:
        let mut cs1 = Callstack::new();
        let id1 = CallSiteId::new(fid1, 2);
        let id2 = CallSiteId::new(fid3, 45);
        let id3 = CallSiteId::new(fid5, 6);
        cs1.start_call(123, id1);
        assert_eq!(cs1.calls, vec![id1]);

        // Parent line number does nothing if it's 0:
        cs1.start_call(0, id2);
        assert_eq!(cs1.calls, vec![id1, id2]);

        // Parent line number overrides previous level if it's non-0:
        let mut cs2 = Callstack::new();
        cs2.start_call(0, id1);
        cs2.start_call(10, id2);
        cs2.start_call(12, id3);
        assert_eq!(
            cs2.calls,
            vec![CallSiteId::new(fid1, 10), CallSiteId::new(fid3, 12), id3]
        );
    }

    #[test]
    fn callstackinterner_notices_duplicates() {
        let func1 = FunctionLocation::from_strings("a", "af");
        let func3 = FunctionLocation::from_strings("b", "bf");
        let fid1 = FunctionId::new(&func1 as *const FunctionLocation);
        let fid3 = FunctionId::new(&func3 as *const FunctionLocation);

        let mut cs1 = Callstack::new();
        cs1.start_call(0, CallSiteId::new(fid1, 2));
        let cs1b = cs1.clone();
        let mut cs2 = Callstack::new();
        cs2.start_call(0, CallSiteId::new(fid3, 4));
        let cs3 = Callstack::new();
        let cs3b = Callstack::new();

        let mut interner = CallstackInterner::new();
        let id1 = interner.get_or_insert_id(&cs1);
        let id1b = interner.get_or_insert_id(&cs1b);
        let id2 = interner.get_or_insert_id(&cs2);
        let id3 = interner.get_or_insert_id(&cs3);
        let id3b = interner.get_or_insert_id(&cs3b);
        assert_eq!(id1, id1b);
        assert_ne!(id1, id2);
        assert_ne!(id1, id3);
        assert_ne!(id2, id3);
        assert_eq!(id3, id3b);
        let mut expected = collections::HashMap::default();
        expected.insert(id1, &cs1);
        expected.insert(id2, &cs2);
        expected.insert(id3, &cs3);
        assert_eq!(interner.get_reverse_map(), expected);
    }

    #[test]
    fn peak_allocations_only_updated_on_new_peaks() {
        let fid1 = FunctionId::new(1);
        let fid3 = FunctionId::new(3);

        let mut tracker = AllocationTracker::new(".".to_string());
        let mut cs1 = Callstack::new();
        cs1.start_call(0, CallSiteId::new(fid1, 2));
        let mut cs2 = Callstack::new();
        cs2.start_call(0, CallSiteId::new(fid3, 4));

        tracker.add_allocation(1, 1000, &cs1);
        tracker.check_if_new_peak();
        // Peak should now match current allocations:
        assert_eq!(tracker.current_allocations, tracker.peak_allocations);
        assert_eq!(tracker.peak_allocated_bytes, 1000);
        let previous_peak = tracker.peak_allocations.clone();

        // Free the allocation:
        tracker.free_allocation(1);
        assert_eq!(tracker.current_allocated_bytes, 0);
        assert_eq!(previous_peak, tracker.peak_allocations);
        assert_eq!(tracker.peak_allocated_bytes, 1000);

        // Add allocation, still less than 1000:
        tracker.add_allocation(3, 123, &cs1);
        tracker.check_if_new_peak();
        assert_eq!(previous_peak, tracker.peak_allocations);
        assert_eq!(tracker.peak_allocated_bytes, 1000);

        // Add allocation that goes past previous peak
        tracker.add_allocation(2, 2000, &cs2);
        tracker.check_if_new_peak();
        assert_eq!(tracker.current_allocations, tracker.peak_allocations);
        assert_eq!(tracker.peak_allocated_bytes, 2123);
        let previous_peak = tracker.peak_allocations.clone();

        // Add anonymous mmap() that doesn't go past previous peak:
        tracker.free_allocation(2);
        tracker.add_anon_mmap(50000, 1000, &cs2);
        tracker.check_if_new_peak();
        assert_eq!(tracker.current_allocated_bytes, 1123);
        assert_eq!(tracker.peak_allocated_bytes, 2123);
        assert_eq!(tracker.peak_allocations, previous_peak);
        assert_eq!(tracker.current_allocations.len(), 1);
        assert!(tracker.current_allocations.contains_key(&3));
        assert!(tracker.current_anon_mmaps.size() > 0);
        assert!(tracker.peak_anon_mmaps.size() == 0);

        // Add anonymous mmap() that does go past previous peak:
        tracker.add_anon_mmap(600000, 2000, &cs2);
        tracker.check_if_new_peak();
        assert_eq!(tracker.current_allocations, tracker.peak_allocations);
        assert_eq!(tracker.current_anon_mmaps, tracker.peak_anon_mmaps);
        assert!(tracker.peak_anon_mmaps.size() > 0);
        assert_eq!(tracker.current_allocated_bytes, 3123);
        assert_eq!(tracker.peak_allocated_bytes, 3123);
        let previous_peak_anon = tracker.peak_anon_mmaps.clone();

        // Remove mmap():
        tracker.free_anon_mmap(50000, 1000);
        tracker.check_if_new_peak();
        assert_eq!(tracker.current_allocated_bytes, 2123);
        assert_eq!(tracker.peak_allocated_bytes, 3123);
        assert_eq!(previous_peak_anon, tracker.peak_anon_mmaps);
        assert_eq!(tracker.current_anon_mmaps.size(), 2000);
        assert!(tracker
            .current_anon_mmaps
            .as_hashmap()
            .contains_key(&600000));

        // Partial removal of anonmyous mmap():
        tracker.free_anon_mmap(600100, 1000);
        assert_eq!(tracker.current_allocated_bytes, 1123);
        assert_eq!(tracker.peak_allocated_bytes, 3123);
        assert_eq!(previous_peak_anon, tracker.peak_anon_mmaps);
        assert_eq!(tracker.current_anon_mmaps.size(), 1000);
    }

    #[no_mangle]
    fn fil_file_name_from_id(function_id: usize) -> *const c_char {
        let s = match function_id {
            1 => "a\0",
            2 => "b\0",
            3 => "b\0",
            5 => "c\0",
            _ => "x\0",
        };
        s.as_ptr() as *const c_char
    }

    #[no_mangle]
    pub fn fil_function_name_from_id(function_id: usize) -> *const c_char {
        let s = match function_id {
            1 => "af\0",
            2 => "bf\0",
            3 => "bf\0",
            5 => "cf\0",
            _ => "xf\0",
        };
        s.as_ptr() as *const c_char
    }

    #[test]
    fn combine_callstacks_and_sum_allocations() {
        let fid1 = FunctionId::new(1);
        let fid2 = FunctionId::new(3);
        let fid3 = FunctionId::new(5);

        let mut tracker = AllocationTracker::new(".".to_string());
        let id1 = CallSiteId::new(fid1, 1);
        // Same function, different line number—should be different item:
        let id1_different = CallSiteId::new(fid1, 7);
        let id2 = CallSiteId::new(fid2, 2);

        let id3 = CallSiteId::new(fid3, 3);
        let mut cs1 = Callstack::new();
        cs1.start_call(0, id1);
        cs1.start_call(0, id2.clone());
        let mut cs2 = Callstack::new();
        cs2.start_call(0, id3);
        let mut cs3 = Callstack::new();
        cs3.start_call(0, id1_different);
        cs3.start_call(0, id2);

        tracker.add_allocation(1, 1000, &cs1);
        tracker.add_allocation(2, 234, &cs2);
        tracker.add_anon_mmap(3, 50000, &cs1);
        tracker.add_allocation(4, 6000, &cs3);

        let mut expected = vec![
            "a:1 (af);TB@@a:1@@TB;b:2 (bf);TB@@b:2@@TB 51000".to_string(),
            "c:3 (cf);TB@@c:3@@TB 234".to_string(),
            "a:7 (af);TB@@a:7@@TB;b:2 (bf);TB@@b:2@@TB 6000".to_string(),
        ];
        let mut result: Vec<String> = tracker.to_lines(true, true).collect();
        result.sort();
        expected.sort();
        assert_eq!(expected, result);

        let mut expected2 = vec![
            "a:1 (af);b:2 (bf) 51000",
            "c:3 (cf) 234",
            "a:7 (af);b:2 (bf) 6000",
        ];
        let mut result2: Vec<String> = tracker.to_lines(true, false).collect();
        result2.sort();
        expected2.sort();
        assert_eq!(expected2, result2);
    }

    // TODO test to_lines(false)
}<|MERGE_RESOLUTION|>--- conflicted
+++ resolved
@@ -6,20 +6,13 @@
 use libc;
 use std::cell::RefCell;
 use std::collections;
-<<<<<<< HEAD
+use std::collections::HashMap;
 use std::ffi::CStr;
-=======
-use std::collections::HashMap;
->>>>>>> df0e740d
 use std::fs;
 use std::io::Write;
 use std::os::raw::c_char;
 use std::path::Path;
-<<<<<<< HEAD
-=======
 use std::path::PathBuf;
-use std::slice;
->>>>>>> df0e740d
 use std::sync::Mutex;
 
 /// A Rust-y wrapper for a PyCodeObject*, passed in as a usize.
@@ -636,15 +629,10 @@
 
 #[cfg(test)]
 mod tests {
-<<<<<<< HEAD
-    use super::{AllocationTracker, CallSiteId, Callstack, FunctionId};
-    use itertools::Itertools;
-=======
     use super::{
         Allocation, AllocationTracker, CallSiteId, Callstack, CallstackInterner, FunctionId,
-        FunctionLocation, HIGH_32BIT, MIB,
+        HIGH_32BIT, MIB,
     };
->>>>>>> df0e740d
     use proptest::prelude::*;
     use std::collections;
     use std::os::raw::c_char;
@@ -749,10 +737,8 @@
 
     #[test]
     fn callstackinterner_notices_duplicates() {
-        let func1 = FunctionLocation::from_strings("a", "af");
-        let func3 = FunctionLocation::from_strings("b", "bf");
-        let fid1 = FunctionId::new(&func1 as *const FunctionLocation);
-        let fid3 = FunctionId::new(&func3 as *const FunctionLocation);
+        let fid1 = FunctionId::new(1);
+        let fid3 = FunctionId::new(3);
 
         let mut cs1 = Callstack::new();
         cs1.start_call(0, CallSiteId::new(fid1, 2));
