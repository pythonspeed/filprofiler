use core::ffi;
use im::hashmap as imhashmap;
use inferno::flamegraph;
use itertools::Itertools;
use libc;
use std::cell::RefCell;
use std::collections;
use std::fs;
use std::io::Write;
use std::path::Path;
use std::slice;
use std::sync::Mutex;

/// A function location provided by the C code. Matches struct in _filpreload.c.
#[repr(C)]
pub struct FunctionLocation {
    filename: *const u8,
    filename_length: isize,
    function_name: *const u8,
    function_name_length: isize,
}

impl FunctionLocation {
    #[cfg(test)]
    fn from_strings(filename: &str, function_name: &str) -> Self {
        FunctionLocation {
            filename: filename.as_ptr(),
            filename_length: filename.len() as isize,
            function_name: function_name.as_ptr(),
            function_name_length: function_name.len() as isize,
        }
    }
}

/// A Rust-y wrapper for FunctionLocation
#[derive(Clone, Debug, PartialEq, Copy)]
pub struct FunctionId {
    function: *const FunctionLocation,
}

unsafe impl Send for FunctionId {}
unsafe impl Sync for FunctionId {}

impl FunctionId {
    pub fn new(function: *const FunctionLocation) -> Self {
        FunctionId { function }
    }

    fn get_filename(&self) -> &str {
        unsafe {
            let loc = &*self.function;
            let slice = slice::from_raw_parts(loc.filename, loc.filename_length as usize);
            std::str::from_utf8_unchecked(slice)
        }
    }

    fn get_function_name(&self) -> &str {
        unsafe {
            let loc = &*self.function;
            let slice = slice::from_raw_parts(loc.function_name, loc.function_name_length as usize);
            std::str::from_utf8_unchecked(slice)
        }
    }
}

/// A specific location: file + function + line number.
#[derive(Clone, Debug, PartialEq, Copy)]
struct CallSiteId {
    function: FunctionId,
    /// Line number within the _file_, 1-indexed.
    line_number: u16,
}

impl CallSiteId {
    fn new(function: FunctionId, line_number: u16) -> CallSiteId {
        CallSiteId {
            function,
            line_number,
        }
    }
}

/// The current Python callstack. We use IDs instead of Function objects for
/// performance reasons.
#[derive(Clone, Debug, PartialEq)]
struct Callstack {
    calls: Vec<CallSiteId>,
}

impl Callstack {
    fn new() -> Callstack {
        Callstack { calls: Vec::new() }
    }

    fn start_call(&mut self, parent_line_number: u16, callsite_id: CallSiteId) {
        if parent_line_number != 0 {
            if let Some(mut call) = self.calls.last_mut() {
                call.line_number = parent_line_number;
            }
        }
        self.calls.push(callsite_id);
    }

    fn finish_call(&mut self) {
        self.calls.pop();
    }

    fn new_line_number(&mut self, line_number: u16) {
        if let Some(callsite_id) = self.calls.last_mut() {
            callsite_id.line_number = line_number;
        }
    }

    fn as_string(&self) -> String {
        if self.calls.is_empty() {
            "[No Python stack]".to_string()
        } else {
            self.calls
                .iter()
                .map(|id| {
                    format!(
                        "{filename}:{line} ({function});TB@@{filename}:{line}@@TB",
                        filename = id.function.get_filename(),
                        line = id.line_number,
                        function = id.function.get_function_name(),
                    )
                })
                .join(";")
        }
    }
}

thread_local!(static THREAD_CALLSTACK: RefCell<Callstack> = RefCell::new(Callstack::new()));

/// A specific call to malloc()/calloc().
#[derive(Clone, Debug, PartialEq)]
struct Allocation {
    callstack: Callstack,
    size: libc::size_t,
}

/// The main data structure tracsking everything.
struct AllocationTracker {
    current_allocations: imhashmap::HashMap<usize, Allocation>,
    peak_allocations: imhashmap::HashMap<usize, Allocation>,
    current_allocated_bytes: usize,
    peak_allocated_bytes: usize,
    // Some spare memory in case we run out:
    spare_memory: Vec<u8>,
    // Default directory to write out data lacking other info:
    default_path: String,
}

impl<'a> AllocationTracker {
    fn new(default_path: String) -> AllocationTracker {
        AllocationTracker {
            current_allocations: imhashmap::HashMap::default(),
            peak_allocations: imhashmap::HashMap::default(),
            current_allocated_bytes: 0,
            peak_allocated_bytes: 0,
            spare_memory: Vec::with_capacity(256 * 1024),
            default_path,
        }
    }

    /// Add a new allocation based off the current callstack.
    fn add_allocation(&mut self, address: usize, size: libc::size_t, callstack: Callstack) {
        let alloc = Allocation { callstack, size };
        self.current_allocations.insert(address, alloc);
        self.current_allocated_bytes += size;
        if self.current_allocated_bytes > self.peak_allocated_bytes {
            self.peak_allocated_bytes = self.current_allocated_bytes;
            self.peak_allocations = self.current_allocations.clone();
        }
    }

    /// Free an existing allocation.
    fn free_allocation(&mut self, address: usize) {
        // Possibly this allocation doesn't exist; that's OK!
        if let Some(removed) = self.current_allocations.remove(&address) {
            self.current_allocated_bytes -= removed.size;
        }
    }

    /// Combine Callstacks and make them human-readable. Duplicate callstacks
    /// have their allocated memory summed.
    fn combine_callstacks(
        &self,
        allocations: &imhashmap::HashMap<usize, Allocation>,
    ) -> collections::HashMap<String, usize> {
        let mut by_call: collections::HashMap<String, usize> = collections::HashMap::new();
        for Allocation { callstack, size } in allocations.values() {
            let callstack = callstack.as_string();
            let entry = by_call.entry(callstack).or_insert(0);
            *entry += size;
        }
        by_call
    }

    /// Dump all callstacks in peak memory usage to various files describing the
    /// memory usage.
    fn dump_peak_to_flamegraph(&self, path: &str) {
        self.dump_to_flamegraph(path, &self.peak_allocations, "peak-memory");
    }

    fn dump_to_flamegraph(
        &self,
        path: &str,
        allocations: &imhashmap::HashMap<usize, Allocation>,
        base_filename: &str,
    ) {
        eprintln!("=fil-profile= Preparing to write to {}", path);
        let directory_path = Path::new(path);

        if !directory_path.exists() {
            fs::create_dir(directory_path)
                .expect("=fil-profile= Couldn't create the output directory.");
        } else if !directory_path.is_dir() {
            panic!("=fil-profile= Output path must be a directory.");
        }
        let by_call = self.combine_callstacks(allocations);
        let lines: Vec<String> = by_call
            .iter()
            .map(|(callstack, size)| format!("{} {}", callstack, *size))
            .collect();
        let raw_path = directory_path
            .join(format!("{}.prof", base_filename))
            .to_str()
            .unwrap()
            .to_string();
        if let Err(e) = write_lines(&lines, &raw_path) {
            eprintln!("=fil-profile= Error writing raw profiling data: {}", e);
        }
        let svg_path = directory_path
            .join(format!("{}.svg", base_filename))
            .to_str()
            .unwrap()
            .to_string();
        match write_flamegraph(
            lines.iter().map(|s| s.as_ref()),
            &svg_path,
            self.peak_allocated_bytes,
            false,
        ) {
            Ok(_) => {
                eprintln!(
                    "=fil-profile= Wrote memory usage flamegraph to {}",
                    svg_path
                );
            }
            Err(e) => {
                eprintln!("=fil-profile= Error writing SVG: {}", e);
            }
        }
        let svg_path = directory_path
            .join(format!("{}-reversed.svg", base_filename))
            .to_str()
            .unwrap()
            .to_string();
        match write_flamegraph(
            lines.iter().map(|s| s.as_ref()),
            &svg_path,
            self.peak_allocated_bytes,
            true,
        ) {
            Ok(_) => {
                eprintln!(
                    "=fil-profile= Wrote memory usage flamegraph to {}",
                    svg_path
                );
            }
            Err(e) => {
                eprintln!("=fil-profile= Error writing SVG: {}", e);
            }
        }
    }

    /// Uh-oh, we just ran out of memory.
    fn out_of_memory(&mut self) {
        // Get some emergency memory:
        self.spare_memory.shrink_to_fit();
        // free() all the things, so we have memory to dump an SVG. These should
        // only be _Python_ objects, Rust code shouldn't be tracked here since
        // we prevent reentrancy. We're not going to return to Python so
        // free()ing should be OK.
        unsafe {
            for address in self.current_allocations.keys() {
                libc::free(*address as *mut ffi::c_void);
            }
        }
        self.dump_to_flamegraph(
            &self.default_path,
            &self.current_allocations,
            "out-of-memory",
        )
    }
}

lazy_static! {
    static ref ALLOCATIONS: Mutex<AllocationTracker> =
        Mutex::new(AllocationTracker::new("/tmp".to_string()));
}

/// Add to per-thread function stack:
pub fn start_call(call_site: FunctionId, parent_line_number: u16, line_number: u16) {
    THREAD_CALLSTACK.with(|cs| {
        cs.borrow_mut()
            .start_call(parent_line_number, CallSiteId::new(call_site, line_number));
    });
}

/// Finish off (and move to reporting structure) current function in function
/// stack.
pub fn finish_call() {
    THREAD_CALLSTACK.with(|cs| {
        cs.borrow_mut().finish_call();
    });
}

/// Change line number on current function in per-thread function stack:
pub fn new_line_number(line_number: u16) {
    THREAD_CALLSTACK.with(|cs| {
        cs.borrow_mut().new_line_number(line_number);
    });
}

/// Add a new allocation based off the current callstack.
pub fn add_allocation(address: usize, size: libc::size_t, line_number: u16) {
    if address == 0 {
        // Uh-oh, we're out of memory.
        let allocations = &mut ALLOCATIONS.lock().unwrap();
        allocations.out_of_memory();
        return;
    }

    let mut callstack: Callstack = THREAD_CALLSTACK.with(|cs| (*cs.borrow()).clone());
    if line_number != 0 && !callstack.calls.is_empty() {
        callstack.new_line_number(line_number);
    }
    let mut allocations = ALLOCATIONS.lock().unwrap();
    allocations.add_allocation(address, size, callstack);
}

/// Free an existing allocation.
pub fn free_allocation(address: usize) {
    let mut allocations = ALLOCATIONS.lock().unwrap();
    allocations.free_allocation(address);
}

/// Reset internal state.
pub fn reset(default_path: String) {
    *ALLOCATIONS.lock().unwrap() = AllocationTracker::new(default_path);
}

/// Dump all callstacks in peak memory usage to format used by flamegraph.
pub fn dump_peak_to_flamegraph(path: &str) {
    let allocations = &ALLOCATIONS.lock().unwrap();
    allocations.dump_peak_to_flamegraph(path);
}

/// Write strings to disk, one line per string.
fn write_lines(lines: &Vec<String>, path: &str) -> std::io::Result<()> {
    let mut file = fs::File::create(path)?;
    for line in lines.iter() {
        file.write_all(line.as_bytes())?;
        file.write_all(b"\n")?;
    }
    file.flush()?;
    Ok(())
}

/// Write a flamegraph SVG to disk, given lines in summarized format.
fn write_flamegraph<'a, I: IntoIterator<Item = &'a str>>(
    lines: I,
    path: &str,
    peak_bytes: usize,
    reversed: bool,
) -> std::io::Result<()> {
    let mut file = std::fs::File::create(path)?;
    let title = format!(
        "Peak Tracked Memory Usage{} ({:.1} MiB)",
        if reversed { ", Reversed" } else { "" },
        peak_bytes as f64 / (1024.0 * 1024.0)
    );
    let mut options = flamegraph::Options {
        title,
        count_name: "bytes".to_string(),
        font_size: 16,
        font_type: "mono".to_string(),
        frame_height: 22,
        subtitle: Some("SUBTITLE-HERE".to_string()),
        reverse_stack_order: reversed,
        color_diffusion: true,
        direction: flamegraph::Direction::Inverted,
        ..Default::default()
    };
    if let Err(e) = flamegraph::from_lines(&mut options, lines, &file) {
        Err(std::io::Error::new(
            std::io::ErrorKind::Other,
            format!("{}", e),
        ))
    } else {
        file.flush()?;
        Ok(())
    }
}

#[cfg(test)]
mod tests {
    use super::{AllocationTracker, CallSiteId, Callstack, FunctionId, FunctionLocation};
    use itertools::Itertools;
    use proptest::prelude::*;
    use std::collections;

    proptest! {
        #[test]
        fn current_allocated_matches_sum_of_allocations(
            // Allocated bytes. Will use index as the memory address.
            allocated_sizes in prop::collection::vec(1..1000 as usize, 10..20),
            // Allocations to free.
            free_indices in prop::collection::vec(any::<prop::sample::Index>(), 5..10)
        ) {
            let mut tracker = AllocationTracker::new(".".to_string());
            for i in 0..allocated_sizes.len() {
                tracker.add_allocation(i as usize,*allocated_sizes.get(i).unwrap(), Callstack::new());
            }
            let mut expected_sum = allocated_sizes.iter().sum();
            prop_assert_eq!(tracker.current_allocated_bytes, expected_sum);
            for i in free_indices.iter().map(|i|i.index(allocated_sizes.len())).unique() {
                expected_sum -= allocated_sizes.get(i).unwrap();
                tracker.free_allocation(i);
                prop_assert_eq!(tracker.current_allocated_bytes, expected_sum);
            }
        }
    }

    #[test]
    fn functionlocation_and_functionid_strings() {
        let func = FunctionLocation::from_strings("a", "af");
        let fid = FunctionId::new(&func as *const FunctionLocation);
        assert_eq!(fid.get_filename(), "a");
        assert_eq!(fid.get_function_name(), "af");
    }

    #[test]
    fn callstack_line_numbers() {
        let func1 = FunctionLocation::from_strings("a", "af");
        let func3 = FunctionLocation::from_strings("b", "bf");
        let func5 = FunctionLocation::from_strings("c", "cf");

        let fid1 = FunctionId::new(&func1 as *const FunctionLocation);
        let fid3 = FunctionId::new(&func3 as *const FunctionLocation);
        let fid5 = FunctionId::new(&func5 as *const FunctionLocation);

        // Parent line number does nothing if it's first call:
        let mut cs1 = Callstack::new();
        let id1 = CallSiteId::new(fid1, 2);
        let id2 = CallSiteId::new(fid3, 45);
        let id3 = CallSiteId::new(fid5, 6);
        cs1.start_call(123, id1);
        assert_eq!(cs1.calls, vec![id1]);

        // Parent line number does nothing if it's 0:
        cs1.start_call(0, id2);
        assert_eq!(cs1.calls, vec![id1, id2]);

        // Parent line number overrides previous level if it's non-0:
        let mut cs2 = Callstack::new();
        cs2.start_call(0, id1);
        cs2.start_call(10, id2);
        cs2.start_call(12, id3);
        assert_eq!(
            cs2.calls,
            vec![CallSiteId::new(fid1, 10), CallSiteId::new(fid3, 12), id3]
        );
    }

    #[test]
    fn peak_allocations_only_updated_on_new_peaks() {
        let func1 = FunctionLocation::from_strings("a", "af");
        let func3 = FunctionLocation::from_strings("b", "bf");
        let fid1 = FunctionId::new(&func1 as *const FunctionLocation);
        let fid3 = FunctionId::new(&func3 as *const FunctionLocation);

        let mut tracker = AllocationTracker::new(".".to_string());
        let mut cs1 = Callstack::new();
        cs1.start_call(0, CallSiteId::new(fid1, 2));
        let mut cs2 = Callstack::new();
        cs2.start_call(0, CallSiteId::new(fid3, 4));

        tracker.add_allocation(1, 1000, cs1.clone());
        // Peak should now match current allocations:
        assert_eq!(tracker.current_allocations, tracker.peak_allocations);
        assert_eq!(tracker.peak_allocated_bytes, 1000);
        let previous_peak = tracker.peak_allocations.clone();

        // Free the allocation:
        tracker.free_allocation(1);
        assert_eq!(tracker.current_allocated_bytes, 0);
        assert_eq!(previous_peak, tracker.peak_allocations);
        assert_eq!(tracker.peak_allocated_bytes, 1000);

        // Add allocation, still less than 1000:
        tracker.add_allocation(3, 123, cs1.clone());
        assert_eq!(previous_peak, tracker.peak_allocations);
        assert_eq!(tracker.peak_allocated_bytes, 1000);

        // Add allocation that goes past previous peak
        tracker.add_allocation(2, 2000, cs2.clone());
        assert_eq!(tracker.current_allocations, tracker.peak_allocations);
        assert_eq!(tracker.peak_allocated_bytes, 2123);
    }

    #[test]
    fn combine_callstacks_and_sum_allocations() {
        let func1 = FunctionLocation::from_strings("a", "af");
        let func2 = FunctionLocation::from_strings("b", "bf");
        let func3 = FunctionLocation::from_strings("c", "cf");

        let fid1 = FunctionId::new(&func1 as *const FunctionLocation);
        let fid2 = FunctionId::new(&func2 as *const FunctionLocation);
        let fid3 = FunctionId::new(&func3 as *const FunctionLocation);

        let mut tracker = AllocationTracker::new(".".to_string());
        let id1 = CallSiteId::new(fid1, 1);
        // Same function, different line number—should be different item:
        let id1_different = CallSiteId::new(fid1, 7);
        let id2 = CallSiteId::new(fid2, 2);

        let id3 = CallSiteId::new(fid3, 3);
        let mut cs1 = Callstack::new();
        cs1.start_call(0, id1);
        cs1.start_call(0, id2.clone());
        let mut cs2 = Callstack::new();
        cs2.start_call(0, id3);
        let mut cs3 = Callstack::new();
        cs3.start_call(0, id1_different);
        cs3.start_call(0, id2);

        tracker.add_allocation(1, 1000, cs1.clone());
        tracker.add_allocation(2, 234, cs2.clone());
        tracker.add_allocation(3, 50000, cs1.clone());
        tracker.add_allocation(4, 6000, cs3.clone());

        let mut expected: collections::HashMap<String, usize> = collections::HashMap::new();
<<<<<<< HEAD
        expected.insert("a:1 (af);b:2 (bf)".to_string(), 51000);
        expected.insert("c:3 (cf)".to_string(), 234);
        expected.insert("a:7 (af);b:2 (bf)".to_string(), 6000);
        assert_eq!(
            expected,
            tracker.combine_callstacks(&tracker.peak_allocations)
        );
=======
        expected.insert(
            "a:1 (af);TB@@a:1@@TB;b:2 (bf);TB@@b:2@@TB".to_string(),
            51000,
        );
        expected.insert("c:3 (cf);TB@@c:3@@TB".to_string(), 234);
        expected.insert(
            "a:7 (af);TB@@a:7@@TB;b:2 (bf);TB@@b:2@@TB".to_string(),
            6000,
        );
        assert_eq!(expected, tracker.combine_callstacks());
>>>>>>> 98f0746c
    }
}<|MERGE_RESOLUTION|>--- conflicted
+++ resolved
@@ -543,15 +543,6 @@
         tracker.add_allocation(4, 6000, cs3.clone());
 
         let mut expected: collections::HashMap<String, usize> = collections::HashMap::new();
-<<<<<<< HEAD
-        expected.insert("a:1 (af);b:2 (bf)".to_string(), 51000);
-        expected.insert("c:3 (cf)".to_string(), 234);
-        expected.insert("a:7 (af);b:2 (bf)".to_string(), 6000);
-        assert_eq!(
-            expected,
-            tracker.combine_callstacks(&tracker.peak_allocations)
-        );
-=======
         expected.insert(
             "a:1 (af);TB@@a:1@@TB;b:2 (bf);TB@@b:2@@TB".to_string(),
             51000,
@@ -561,7 +552,9 @@
             "a:7 (af);TB@@a:7@@TB;b:2 (bf);TB@@b:2@@TB".to_string(),
             6000,
         );
-        assert_eq!(expected, tracker.combine_callstacks());
->>>>>>> 98f0746c
+        assert_eq!(
+            expected,
+            tracker.combine_callstacks(&tracker.peak_allocations)
+        );
     }
 }