use crate::flamegraph::filter_to_useful_callstacks;
use crate::flamegraph::write_flamegraphs;
use crate::flamegraph::write_lines;
use crate::python::get_runpy_path;
use crate::python::PrefixStripper;

use super::rangemap::RangeMap;
use super::util::new_hashmap;
use ahash::RandomState as ARandomState;
use im::Vector as ImVector;
use itertools::Itertools;
use std::borrow::Cow;
use std::collections::BTreeMap;
use std::collections::HashMap;
use std::path::Path;

extern "C" {
    fn _exit(exit_code: std::os::raw::c_int);
}

#[derive(Clone, Copy, Debug, PartialEq, Eq, Hash)]
pub struct FunctionId(u64);

impl FunctionId {
    pub const UNKNOWN: Self = Self(u64::MAX);

    pub fn new(id: u64) -> Self {
        FunctionId(id)
    }

    pub fn as_u64(&self) -> u64 {
        self.0
    }
}

/// A function location in the Python source code, e.g. "example() in foo.py".
#[derive(Clone)]
struct FunctionLocation {
    filename: String,
    function_name: String,
}

pub trait FunctionLocations {
    fn get_function_and_filename(&self, id: FunctionId) -> (&str, &str);
}

/// Stores FunctionLocations, returns a FunctionId
#[derive(Clone)]
pub struct VecFunctionLocations {
    functions: Vec<FunctionLocation>,
}

impl VecFunctionLocations {
    /// Create a new tracker.
    pub fn new() -> Self {
        Self {
            functions: Vec::with_capacity(8192),
        }
    }

    /// Register a function, get back its id.
    pub fn add_function(&mut self, filename: String, function_name: String) -> FunctionId {
        self.functions.push(FunctionLocation {
            filename,
            function_name,
        });
        // If we ever have 2 ** 32 or more functions in our program, this will
        // break. Seems unlikely, even with long running workers.
        FunctionId((self.functions.len() - 1) as u64)
    }
}

impl FunctionLocations for VecFunctionLocations {
    /// Get the function name and filename.
    fn get_function_and_filename(&self, id: FunctionId) -> (&str, &str) {
        if id == FunctionId::UNKNOWN {
            return ("UNKNOWN", "UNKNOWN DUE TO BUG");
        }
        let location = &self.functions[id.0 as usize];
        (&location.function_name, &location.filename)
    }
}

pub type LineNumber = u16; // TODO u32, newtype

/// A specific location: file + function + line number.
#[derive(Clone, Debug, PartialEq, Eq, Copy, Hash)]
pub struct CallSiteId {
    /// The function + filename. We use IDs for performance reasons (faster hashing).
    function: FunctionId,
    /// Line number within the _file_, 1-indexed.
    line_number: LineNumber,
}

impl CallSiteId {
    pub fn new(function: FunctionId, line_number: u16) -> CallSiteId {
        CallSiteId {
            function,
            line_number,
        }
    }
}

/// The current Python callstack.
#[derive(Derivative)]
#[derivative(Clone, PartialEq, Eq, Hash, Debug)]
pub struct Callstack {
    calls: Vec<CallSiteId>,
    #[derivative(Hash = "ignore", PartialEq = "ignore")]
    cached_callstack_id: Option<(u16, CallstackId)>, // first bit is line number
}

impl Callstack {
    pub fn new() -> Callstack {
        Callstack {
            calls: Vec::new(),
            cached_callstack_id: None,
        }
    }

    pub fn from_vec(vec: Vec<CallSiteId>) -> Self {
        Self {
            calls: vec,
            cached_callstack_id: None,
        }
    }

    pub fn start_call(&mut self, parent_line_number: u16, callsite_id: CallSiteId) {
        if parent_line_number != 0 {
            if let Some(mut call) = self.calls.last_mut() {
                call.line_number = parent_line_number;
            }
        }
        self.calls.push(callsite_id);
        self.cached_callstack_id = None;
    }

    pub fn finish_call(&mut self) {
        self.calls.pop();
        self.cached_callstack_id = None;
    }

    pub fn id_for_new_allocation<F>(&mut self, line_number: u16, get_callstack_id: F) -> CallstackId
    where
        F: FnOnce(&Callstack) -> CallstackId,
    {
        // If same line number as last callstack, and we have cached callstack
        // ID, reuse it:
        if let Some((previous_line_number, callstack_id)) = self.cached_callstack_id {
            if line_number == previous_line_number {
                return callstack_id;
            }
        }

        // Set the new line number:
        if line_number != 0 {
            if let Some(call) = self.calls.last_mut() {
                call.line_number = line_number;
            }
        }

        // Calculate callstack ID, cache it, and then return it;
        let callstack_id = get_callstack_id(self);
        self.cached_callstack_id = Some((line_number, callstack_id));
        callstack_id
    }

    pub fn as_string(
        &self,
        to_be_post_processed: bool,
        prefix_stripper: Option<&PrefixStripper>,
        functions: &dyn FunctionLocations,
        separator: &'static str,
    ) -> String {
        if self.calls.is_empty() {
            return "[No Python stack]".to_string();
        }
        let calls: Vec<(CallSiteId, (&str, &str))> = self
            .calls
            .iter()
            .map(|id| (*id, functions.get_function_and_filename(id.function)))
            .collect();
        let skip_prefix = if cfg!(feature = "fil4prod") {
            0
        } else {
            // Due to implementation details we have some runpy() frames at the
            // start; remove them.
            runpy_prefix_length(calls.iter())
        };
        calls
            .into_iter()
            .skip(skip_prefix)
            .map(|(id, (function, filename))| {
                if to_be_post_processed {
                    // Get Python code.
                    let code = crate::python::get_source_line(filename, id.line_number)
                        .unwrap_or_else(|_| "".to_string());
                    let filename = prefix_stripper
                        .map(|ps| ps.strip_prefix(filename))
                        .unwrap_or(filename);
                    // Leading whitespace is dropped by SVG, so we'd like to
                    // replace it with non-breaking space. However, inferno
                    // trims whitespace
                    // (https://github.com/jonhoo/inferno/blob/de3f7d94d4718bfee57655c1fddd4d2714bc78d0/src/flamegraph/merge.rs#L126)
                    // and that causes incorrect "unsorted lines" errors
                    // which I can't be bothered to fix right now, so for
                    // now do hack where we shove in some other character
                    // that can be fixed in post-processing.
                    let code = code.replace(" ", "\u{12e4}");
                    // Semicolons are used as separator in the flamegraph
                    // input format, so need to replace them with some other
                    // character. We use "full-width semicolon", and then
                    // replace it back in post-processing.
                    let code = code.replace(";", "\u{ff1b}");
                    // The \u{2800} is to ensure we don't have empty lines,
                    // and that whitespace doesn't get trimmed from start;
                    // we'll get rid of this in post-processing.
                    format!(
                        "{filename}:{line} ({function});\u{2800}{code}",
                        filename = filename,
                        line = id.line_number,
                        function = function,
                        code = &code.trim_end(),
                    )
                } else {
                    format!(
                        "{filename}:{line} ({function})",
                        filename = filename,
                        line = id.line_number,
                        function = function,
                    )
                }
            })
            .join(separator)
    }
}

fn runpy_prefix_length(calls: std::slice::Iter<(CallSiteId, (&str, &str))>) -> usize {
    let mut length = 0;
    let runpy_path = get_runpy_path();
    for (_, (_, filename)) in calls {
        if *filename == runpy_path {
            length += 1;
        } else {
            return length;
        }
    }
    0
}

pub type CallstackId = u32;

/// Maps Functions to integer identifiers used in CallStacks.
pub struct CallstackInterner {
    max_id: CallstackId,
    callstack_to_id: HashMap<Callstack, u32, ARandomState>,
}

impl CallstackInterner {
    pub fn new() -> Self {
        CallstackInterner {
            max_id: 0,
            callstack_to_id: new_hashmap(),
        }
    }

    /// Add a (possibly) new Function, returning its ID.
    pub fn get_or_insert_id<F: FnOnce()>(
        &mut self,
        callstack: Cow<Callstack>,
        call_on_new: F,
    ) -> CallstackId {
        let max_id = &mut self.max_id;
        if let Some(result) = self.callstack_to_id.get(&*callstack) {
            *result
        } else {
            let new_id = *max_id;
            *max_id += 1;
            self.callstack_to_id.insert(callstack.into_owned(), new_id);
            call_on_new();
            new_id
        }
    }

    /// Get map from IDs to Callstacks.
    fn get_reverse_map(&self) -> HashMap<CallstackId, &Callstack, ARandomState> {
        let mut result = new_hashmap();
        for (call_site, csid) in self.callstack_to_id.iter() {
            result.insert(*csid, call_site);
        }
        result
    }
}

const MIB: usize = 1024 * 1024;
const HIGH_32BIT: u32 = 1 << 31;

/// A unique identifier for a process. The idea is that each subprocess will be
/// given a unique identifier from a counter, and that >4 billion processes is
/// unlikely. But the internal representation can change!
#[derive(Clone, Copy, Debug, PartialEq, Ord, PartialOrd, Eq)]
pub struct ProcessUid(u32);

pub const PARENT_PROCESS: ProcessUid = ProcessUid(0);

/// A specific call to malloc()/calloc().
#[derive(Clone, Copy, Debug, PartialEq)]
struct Allocation {
    callstack_id: CallstackId,
    // If high bit is set, this is MiBs (without the high bit being meaningful).
    // Otherwise, it's bytes. We only store MiBs for allocations larger than 2
    // ** 31 bytes (2GB), which means the loss of resolution isn't meaningful.
    // This compression allows us to reduce memory overhead from tracking
    // allocations.
    compressed_size: u32,
}

impl Allocation {
    fn new(callstack_id: CallstackId, size: usize) -> Self {
        let compressed_size = if size >= HIGH_32BIT as usize {
            // Rounding division by MiB, plus the high bit:
            (((size + MIB / 2) / MIB) as u32) | HIGH_32BIT
        } else {
            size as u32
        };
        Allocation {
            callstack_id,
            compressed_size,
        }
    }

    fn size(&self) -> usize {
        if self.compressed_size >= HIGH_32BIT {
            (self.compressed_size - HIGH_32BIT) as usize * MIB
        } else {
            self.compressed_size as usize
        }
    }
}

/// The main data structure tracking everything.
pub struct AllocationTracker<FL: FunctionLocations> {
    // malloc()/calloc():
    current_allocations: BTreeMap<ProcessUid, HashMap<usize, Allocation, ARandomState>>,
    // anonymous mmap(), i.e. not file backed:
    current_anon_mmaps: BTreeMap<ProcessUid, RangeMap<CallstackId>>,

    // Map FunctionIds to function + filename strings, so we can store the
    // former and save memory.
    pub functions: FL,

    // Map CallstackIds to Callstacks, so we can store the former and save
    // memory:
    interner: CallstackInterner,

    // Both malloc() and mmap():
    current_memory_usage: ImVector<usize>, // Map CallstackId -> total memory usage
    peak_memory_usage: ImVector<usize>,    // Map CallstackId -> total memory usage
    current_allocated_bytes: usize,
    peak_allocated_bytes: usize,
    // Default directory to write out data lacking other info:
    default_path: String,

    // Allocations that somehow disappeared. Not relevant for sampling profiler.
    missing_allocated_bytes: usize,

    // free()/realloc() of unknown address. Not relevant for sampling profiler.
    failed_deallocations: usize,
}

impl<FL: FunctionLocations> AllocationTracker<FL> {
    pub fn new(default_path: String, functions: FL) -> AllocationTracker<FL> {
        AllocationTracker {
            current_allocations: BTreeMap::from([(PARENT_PROCESS, new_hashmap())]),
            current_anon_mmaps: BTreeMap::from([(PARENT_PROCESS, RangeMap::new())]),
            interner: CallstackInterner::new(),
            current_memory_usage: ImVector::new(),
            peak_memory_usage: ImVector::new(),
            functions,
            current_allocated_bytes: 0,
            peak_allocated_bytes: 0,
            missing_allocated_bytes: 0,
            failed_deallocations: 0,
            default_path,
        }
    }

    /// Print a traceback for the given CallstackId.
    pub fn print_traceback(&self, message: &'static str, callstack_id: CallstackId) {
        let id_to_callstack = self.interner.get_reverse_map();
        let callstack = id_to_callstack[&callstack_id];
        eprintln!("=fil-profile= {}", message);
        eprintln!(
            "=| {}",
            callstack.as_string(false, None, &self.functions, "\n=| ")
        );
    }

    pub fn get_current_allocated_bytes(&self) -> usize {
        self.current_allocated_bytes
    }

    pub fn get_peak_allocated_bytes(&self) -> usize {
        self.peak_allocated_bytes
    }

    pub fn get_allocation_size(&self, process: ProcessUid, address: usize) -> usize {
        if let Some(allocation) = self
            .current_allocations
            .get(&process)
            .map(|a| a.get(&address))
            .flatten()
        {
            allocation.size()
        } else {
            0
        }
    }

    /// Check if a new peak has been reached:
    pub fn check_if_new_peak(&mut self) {
        if self.current_allocated_bytes > self.peak_allocated_bytes {
            self.peak_allocated_bytes = self.current_allocated_bytes;
            self.peak_memory_usage
                .clone_from(&self.current_memory_usage);
        }
    }

    fn add_memory_usage(&mut self, callstack_id: CallstackId, bytes: usize) {
        self.current_allocated_bytes += bytes;
        let index = callstack_id as usize;
        self.current_memory_usage[index] += bytes;
    }

    fn remove_memory_usage(&mut self, callstack_id: CallstackId, bytes: usize) {
        self.current_allocated_bytes -= bytes;
        let index = callstack_id as usize;
        // TODO what if goes below zero? add a check I guess, in case of bugs.
        self.current_memory_usage[index] -= bytes;
    }

    pub fn get_callstack_id(&mut self, callstack: &Callstack) -> CallstackId {
        let current_memory_usage = &mut self.current_memory_usage;
        self.interner
            .get_or_insert_id(Cow::Borrowed(callstack), || {
                current_memory_usage.push_back(0)
            })
    }

    /// Add a new allocation based off the current callstack.
    pub fn add_allocation(
        &mut self,
        process: ProcessUid,
        address: usize,
        size: usize,
        callstack_id: CallstackId,
    ) {
        let alloc = Allocation::new(callstack_id, size);
        let compressed_size = alloc.size();
        if let Some(previous) = self
            .current_allocations
            .entry(process)
            .or_default()
            .insert(address, alloc)
        {
            // In production use (proposed commercial product) allocations are
            // only sampled, so missing allocations are common and not the sign
            // of an error.
            #[cfg(not(feature = "fil4prod"))]
            {
                // I've seen this happen on macOS only in some threaded code
                // (malloc_on_thread_exit test). Not sure why, but difference was
                // only 16 bytes, which shouldn't have real impact on profiling
                // outcomes. Apparently also happening on Linux, hope to fix this
                // soon (https://github.com/pythonspeed/filprofiler/issues/149).
                self.missing_allocated_bytes += previous.size();
                // Cleanup the previous allocation, since we never saw its free():
                self.remove_memory_usage(previous.callstack_id, previous.size());
                if *crate::util::DEBUG_MODE {
                    self.print_traceback(
                        "The allocation from this traceback disappeared:",
                        previous.callstack_id,
                    );
                    self.print_traceback(
                        "The current traceback that overwrote the disappearing allocation:",
                        alloc.callstack_id,
                    );
                    eprintln!(
                        "|= The current C/Rust backtrace: {:?}",
                        backtrace::Backtrace::new()
                    );
                }
            }
        }
        self.add_memory_usage(callstack_id, compressed_size as usize);
    }

    /// Free an existing allocation, return how much was removed, if any.
    pub fn free_allocation(&mut self, process: ProcessUid, address: usize) -> Option<usize> {
        // Before we reduce memory, let's check if we've previously hit a peak:
        self.check_if_new_peak();

        if let Some(removed) = self
            .current_allocations
            .entry(process)
            .or_default()
            .remove(&address)
        {
            self.remove_memory_usage(removed.callstack_id, removed.size());
            Some(removed.size())
        } else {
            // This allocation doesn't exist; often this will be something
            // allocated before Fil tracking was started, but it might also be a
            // bug.
            #[cfg(not(feature = "fil4prod"))]
            if *crate::util::DEBUG_MODE {
                self.failed_deallocations += 1;
                eprintln!(
                    "=fil-profile= Your program attempted to free an allocation at an address we don't know about:"
                );
                eprintln!("=| {:?}", backtrace::Backtrace::new());
            }
            None
        }
    }

    /// Add a new anonymous mmap() based of the current callstack.
    pub fn add_anon_mmap(
        &mut self,
        process: ProcessUid,
        address: usize,
        size: usize,
        callstack_id: CallstackId,
    ) {
        self.current_anon_mmaps
            .entry(process)
            .or_default()
            .add(address, size, callstack_id);
        self.add_memory_usage(callstack_id, size);
    }

    pub fn free_anon_mmap(&mut self, process: ProcessUid, address: usize, size: usize) {
        // Before we reduce memory, let's check if we've previously hit a peak:
        self.check_if_new_peak();
        // Now remove, and update totoal memory tracking:
        for (callstack_id, removed) in self
            .current_anon_mmaps
            .entry(process)
            .or_default()
            .remove(address, size)
        {
            self.remove_memory_usage(callstack_id, removed);
        }
    }

    /// The process just died, remove all the allocations.
    pub fn drop_process(&mut self, process: ProcessUid) {
        // Before we reduce memory, let's check if we've previously hit a peak:
        self.check_if_new_peak();

        // Drop anon mmaps, call remove_memory_usage on all entries.
        if let Some(mmaps_for_process) = self.current_anon_mmaps.remove(&process) {
            for (size, callstack_id) in mmaps_for_process.into_iter() {
                self.remove_memory_usage(callstack_id, size);
            }
        }

        // Drop allocations, call remove_memory_usage on all entries.
        if let Some(allocations_for_process) = self.current_allocations.remove(&process) {
            for allocation in allocations_for_process.values() {
                self.remove_memory_usage(allocation.callstack_id, allocation.size());
            }
        }
    }

    /// Combine Callstacks and make them human-readable. Duplicate callstacks
    /// have their allocated memory summed.
    fn combine_callstacks(
        &self,
        // If false, will do the current allocations:
        peak: bool,
    ) -> HashMap<CallstackId, usize, ARandomState> {
        // Would be nice to validate if data is consistent. However, there are
        // edge cases that make it slightly inconsistent (e.g. see the
        // unexpected code path in add_allocation() above), and blowing up
        // without giving the user their data just because of a small
        // inconsistency doesn't seem ideal. Perhaps if validate() merely
        // reported problems, or maybe validate() should only be enabled in
        // development mode.
        //self.validate();

        // We get a LOT of tiny allocations. To reduce overhead of creating
        // flamegraph (which currently loads EVERYTHING into memory), just do
        // the top 99% of allocations.
        let callstacks = if peak {
            &self.peak_memory_usage
        } else {
            &self.current_memory_usage
        };
        let sum = callstacks.iter().sum();
        filter_to_useful_callstacks(callstacks.iter().enumerate(), sum)
            .into_iter()
            .map(|(k, v)| (k as CallstackId, v))
            .collect()
    }

    /// Dump all callstacks in peak memory usage to various files describing the
    /// memory usage.
    pub fn dump_peak_to_flamegraph(&mut self, path: &str) {
        self.dump_to_flamegraph(path, true, "peak-memory", "Peak Tracked Memory Usage", true);
    }

    pub fn to_lines(
        &self,
        peak: bool,
        to_be_post_processed: bool,
    ) -> impl ExactSizeIterator<Item = String> + '_ {
        let by_call = self.combine_callstacks(peak).into_iter();
        let id_to_callstack = self.interner.get_reverse_map();
<<<<<<< HEAD
        let prefix_stripper = PrefixStripper::new();
=======
>>>>>>> 6e5114fa
        by_call.map(move |(callstack_id, size)| {
            format!(
                "{} {}",
                id_to_callstack.get(&callstack_id).unwrap().as_string(
                    to_be_post_processed,
                    Some(&prefix_stripper),
                    &self.functions,
                    ";"
                ),
                size,
            )
        })
    }

    fn dump_to_flamegraph(
        &mut self,
        path: &str,
        peak: bool,
        base_filename: &str,
        title: &str,
        to_be_post_processed: bool,
    ) {
        // First, make sure peaks are correct:
        self.check_if_new_peak();

        // Print warning if we're missing allocations.
        #[cfg(not(feature = "fil4prod"))]
        {
            let allocated_bytes = if peak {
                self.peak_allocated_bytes
            } else {
                self.current_allocated_bytes
            };
            if self.missing_allocated_bytes > 0 {
                eprintln!("=fil-profile= WARNING: {:.2}% ({} bytes) of tracked memory somehow disappeared. If this is a small percentage you can just ignore this warning, since the missing allocations won't impact the profiling results. If the % is high, please run `export FIL_DEBUG=1` to get more output', re-run Fil on your script, and then file a bug report at https://github.com/pythonspeed/filprofiler/issues/new", self.missing_allocated_bytes as f64 * 100.0 / allocated_bytes as f64, self.missing_allocated_bytes);
            }
            if self.failed_deallocations > 0 {
                eprintln!("=fil-profile= WARNING: Encountered {} deallocations of untracked allocations. A certain number are expected in normal operation, of allocations created before Fil started tracking, and even more if you're using the Fil API to turn tracking on and off.", self.failed_deallocations);
            }
        }

        eprintln!("=fil-profile= Preparing to write to {}", path);
        let directory_path = Path::new(path);

        let title = format!(
            "{} ({:.1} MiB)",
            title,
            self.peak_allocated_bytes as f64 / (1024.0 * 1024.0)
        );
        #[cfg(not(feature = "fil4prod"))]
        let subtitle = r#"Made with the Fil profiler. <a href="https://pythonspeed.com/fil/" style="text-decoration: underline;" target="_parent">Try it on your code!</a>"#;
        #[cfg(feature = "fil4prod")]
        let subtitle = r#"Made with the Fil4prod profiler. <a href="https://pythonspeed.com/products/fil4prod/" style="text-decoration: underline;" target="_parent">Try it on your code!</a>"#;
        write_flamegraphs(
            directory_path,
            base_filename,
            &title,
            subtitle,
            "bytes",
            to_be_post_processed,
            |tbpp| self.to_lines(peak, tbpp),
        )
    }

    /// Clear memory we won't be needing anymore, since we're going to exit out.
    pub fn oom_break_glass(&mut self) {
        self.current_allocations.clear();
        self.peak_memory_usage.clear();
    }

    /// Dump information about where we are.
    pub fn oom_dump(&mut self) {
        eprintln!(
            "=fil-profile= We'll try to dump out SVGs. Note that no HTML file will be written."
        );
        let default_path = self.default_path.clone();
        self.dump_to_flamegraph(
            &default_path,
            false,
            "out-of-memory",
            "Current allocations at out-of-memory time",
            false,
        );
        unsafe {
            _exit(53);
        }
    }

    /// Validate internal state is in a good state. This won't pass until
    /// check_if_new_peak() is called.
    fn validate(&self) {
        assert!(self.peak_allocated_bytes >= self.current_allocated_bytes);
        let current_allocations: usize = self
            .current_anon_mmaps
            .values()
            .map(|maps| maps.size())
            .sum::<usize>()
            + self
                .current_allocations
                .values()
                .flat_map(|allocs| allocs.iter())
                .map(|(_, alloc)| alloc.size())
                .sum::<usize>();
        assert!(
            current_allocations == self.current_allocated_bytes,
            "{} != {}",
            current_allocations,
            self.current_allocated_bytes
        );
        assert!(self.current_memory_usage.iter().sum::<usize>() == self.current_allocated_bytes);
        assert!(self.peak_memory_usage.iter().sum::<usize>() == self.peak_allocated_bytes);
    }

    /// Reset internal state in way that doesn't invalidate e.g. thread-local
    /// caching of callstack ID.
    pub fn reset(&mut self, default_path: String) {
        self.current_allocations.clear();
        self.current_anon_mmaps = BTreeMap::from([(PARENT_PROCESS, RangeMap::new())]);
        for i in self.current_memory_usage.iter_mut() {
            *i = 0;
        }
        self.peak_memory_usage = ImVector::new();
        self.current_allocated_bytes = 0;
        self.peak_allocated_bytes = 0;
        self.default_path = default_path;
        self.validate();
    }
}

#[cfg(test)]
mod tests {
    use crate::memorytracking::{ProcessUid, PARENT_PROCESS};

    use super::{
        Allocation, AllocationTracker, CallSiteId, Callstack, CallstackInterner, FunctionId,
        FunctionLocations, VecFunctionLocations, HIGH_32BIT, MIB,
    };
    use proptest::prelude::*;
    use std::borrow::Cow;
    use std::collections::HashMap;

    fn new_tracker() -> AllocationTracker<VecFunctionLocations> {
        AllocationTracker::new(".".to_string(), VecFunctionLocations::new())
    }

    proptest! {
        // Allocation sizes smaller than 2 ** 31 are round-tripped.
        #[test]
        fn small_allocation(size in 0..(HIGH_32BIT - 1)) {
            let allocation = Allocation::new(0, size as usize);
            prop_assert_eq!(size as usize, allocation.size());
        }

        // Allocation sizes larger than 2 ** 31 are stored as MiBs, with some
        // loss of resolution.
        #[test]
        fn large_allocation(size in (HIGH_32BIT as usize)..(1 << 50)) {
            let allocation = Allocation::new(0, size as usize);
            let result_size = allocation.size();
            let diff = if size < result_size {
                result_size - size
            } else {
                size - result_size
            };
            prop_assert!(diff <= MIB / 2)
        }

        // Test for https://github.com/pythonspeed/filprofiler/issues/66
        #[test]
        fn correct_allocation_size_tracked(size in (1 as usize)..(1<< 50)) {
            let mut tracker = new_tracker();
            let cs_id = tracker.get_callstack_id(&Callstack::new());
            tracker.add_allocation(PARENT_PROCESS, 0, size, cs_id);
            tracker.add_anon_mmap(PARENT_PROCESS, 1, size * 2, cs_id);
            // We don't track (large) allocations exactly right, but they should
            // be quite close:
            let ratio = ((size * 3) as f64) / (tracker.current_memory_usage[0] as f64);
            prop_assert!(0.999 < ratio);
            prop_assert!(ratio < 1.001);
            tracker.free_allocation(PARENT_PROCESS, 0);
            tracker.free_anon_mmap(PARENT_PROCESS, 1, size * 2);
            // Once we've freed everything, it should be _exactly_ 0.
            prop_assert_eq!(&im::vector![0], &tracker.current_memory_usage);
            tracker.check_if_new_peak();
            tracker.validate();
        }

        #[test]
        fn current_allocated_matches_sum_of_allocations(
            // Allocated bytes. Will use index as the memory address.
            allocated_sizes in prop::collection::vec((0..2 as u32, 1..100 as usize), 10..20),
            // Allocations to free.
            free_indices in prop::collection::btree_set(0..10 as usize, 1..5)
        ) {
            let mut tracker = new_tracker();
            let mut expected_memory_usage = im::vector![];
            for i in 0..allocated_sizes.len() {
                let (process, allocation_size) = *allocated_sizes.get(i).unwrap();
                let process = ProcessUid(process);
                let mut cs = Callstack::new();
                cs.start_call(0, CallSiteId::new(FunctionId::new(i as u64), 0));
                let cs_id = tracker.get_callstack_id(&cs);
                tracker.add_allocation(process, i as usize, allocation_size, cs_id);
                expected_memory_usage.push_back(allocation_size);
            }
            let mut expected_sum = allocated_sizes.iter().map(|t| t.1).sum();
            let expected_peak : usize = expected_sum;
            prop_assert_eq!(tracker.current_allocated_bytes, expected_sum);
            prop_assert_eq!(&tracker.current_memory_usage, &expected_memory_usage);
            for i in free_indices.iter() {
                let (process, expected_removed) = allocated_sizes.get(*i).unwrap();
                let process = ProcessUid(*process);
                expected_sum -= expected_removed;
                let removed = tracker.free_allocation(process, *i);
                prop_assert_eq!(removed, Some(*expected_removed));
                expected_memory_usage[*i] -= expected_removed;
                prop_assert_eq!(tracker.current_allocated_bytes, expected_sum);
                prop_assert_eq!(&tracker.current_memory_usage, &expected_memory_usage);
            }
            prop_assert_eq!(tracker.peak_allocated_bytes, expected_peak);
            tracker.check_if_new_peak();
            tracker.validate();
        }

        #[test]
        fn current_allocated_anon_maps_matches_sum_of_allocations(
            // Allocated bytes. Will use index as the memory address.
            allocated_sizes in prop::collection::vec((0..2 as u32, 1..100 as usize), 10..20),
            // Allocations to free.
            free_indices in prop::collection::btree_set(0..10 as usize, 1..5)
        ) {
            let mut tracker = new_tracker();
            let mut expected_memory_usage = im::vector![];
            // Make sure addresses don't overlap:
            let addresses : Vec<usize> = (0..allocated_sizes.len()).map(|i| i * 10000).collect();
            for i in 0..allocated_sizes.len() {
                let (process, allocation_size) = *allocated_sizes.get(i).unwrap();
                let process = ProcessUid(process);
                let mut cs = Callstack::new();
                cs.start_call(0, CallSiteId::new(FunctionId::new(i as u64), 0));
                let csid = tracker.get_callstack_id(&cs);
                tracker.add_anon_mmap(process, addresses[i] as usize, allocation_size, csid);
                expected_memory_usage.push_back(allocation_size);
            }
            let mut expected_sum = allocated_sizes.iter().map(|t|t.1).sum();
            let expected_peak : usize = expected_sum;
            prop_assert_eq!(tracker.current_allocated_bytes, expected_sum);
            prop_assert_eq!(&tracker.current_memory_usage, &expected_memory_usage);
            for i in free_indices.iter() {
                let (process, allocation_size) = *allocated_sizes.get(*i).unwrap();
                let process = ProcessUid(process);
                expected_sum -= allocation_size;
                tracker.free_anon_mmap(process, addresses[*i], allocation_size);
                expected_memory_usage[*i] -= allocation_size;
                prop_assert_eq!(tracker.current_allocated_bytes, expected_sum);
                prop_assert_eq!(&tracker.current_memory_usage, &expected_memory_usage);
            }
            prop_assert_eq!(tracker.peak_allocated_bytes, expected_peak);
            tracker.check_if_new_peak();
            tracker.validate();
        }

        #[test]
        fn drop_process_removes_that_process_allocations_and_mmaps(
            // Allocated bytes. Will use index as the memory address.
            allocated_sizes in prop::collection::vec((0..2 as u32, 1..100 as usize), 10..20),
            allocated_mmaps in prop::collection::vec((0..2 as u32, 1..100 as usize), 10..20),
        ) {
            let mut tracker = new_tracker();
            let mut expected_memory_usage : usize = 0;
            // Make sure addresses don't overlap:
            let mmap_addresses : Vec<usize> = (0..allocated_mmaps.len()).map(|i| i * 10000).collect();
            for i in 0..allocated_sizes.len() {
                let (process, allocation_size) = *allocated_sizes.get(i).unwrap();
                let process = ProcessUid(process);
                let mut cs = Callstack::new();
                cs.start_call(0, CallSiteId::new(FunctionId::new(i as u64), 0));
                let cs_id = tracker.get_callstack_id(&cs);
                tracker.add_allocation(process, i as usize, allocation_size, cs_id);
                expected_memory_usage += allocation_size;
            }
            for i in 0..allocated_mmaps.len() {
                let (process, allocation_size) = *allocated_mmaps.get(i).unwrap();
                let process = ProcessUid(process);
                let mut cs = Callstack::new();
                cs.start_call(0, CallSiteId::new(FunctionId::new(i as u64), 0));
                let csid = tracker.get_callstack_id(&cs);
                tracker.add_anon_mmap(process, mmap_addresses[i] as usize, allocation_size, csid);
                expected_memory_usage += allocation_size;
            }
            prop_assert_eq!(tracker.current_allocated_bytes, expected_memory_usage);
            let expected_peak = expected_memory_usage;
            let to_drop = ProcessUid(1);
            tracker.drop_process(to_drop);
            expected_memory_usage -= allocated_sizes.iter().filter(|(p, _)| ProcessUid(*p) == to_drop).map(|(_, size)| size).sum::<usize>();
            expected_memory_usage -= allocated_mmaps.iter().filter(|(p, _)| ProcessUid(*p) == to_drop).map(|(_, size)| size).sum::<usize>();
            prop_assert_eq!(tracker.current_allocated_bytes, expected_memory_usage);
            prop_assert_eq!(tracker.peak_allocated_bytes, expected_peak);
            tracker.check_if_new_peak();
            tracker.validate();
        }

    }

    #[test]
    fn untracked_allocation_removal() {
        let mut tracker = new_tracker();
        assert_eq!(tracker.free_allocation(PARENT_PROCESS, 123), None);
    }

    #[test]
    fn callstack_line_numbers() {
        let fid1 = FunctionId::new(1u64);
        let fid3 = FunctionId::new(3u64);
        let fid5 = FunctionId::new(5u64);

        // Parent line number does nothing if it's first call:
        let mut cs1 = Callstack::new();
        let id1 = CallSiteId::new(fid1, 2);
        let id2 = CallSiteId::new(fid3, 45);
        let id3 = CallSiteId::new(fid5, 6);
        cs1.start_call(123, id1);
        assert_eq!(cs1.calls, vec![id1]);

        // Parent line number does nothing if it's 0:
        cs1.start_call(0, id2);
        assert_eq!(cs1.calls, vec![id1, id2]);

        // Parent line number overrides previous level if it's non-0:
        let mut cs2 = Callstack::new();
        cs2.start_call(0, id1);
        cs2.start_call(10, id2);
        cs2.start_call(12, id3);
        assert_eq!(
            cs2.calls,
            vec![CallSiteId::new(fid1, 10), CallSiteId::new(fid3, 12), id3]
        );
    }

    #[test]
    fn callstackinterner_notices_duplicates() {
        let fid1 = FunctionId::new(1u64);
        let fid3 = FunctionId::new(3u64);

        let mut cs1 = Callstack::new();
        cs1.start_call(0, CallSiteId::new(fid1, 2));
        let cs1b = cs1.clone();
        let mut cs2 = Callstack::new();
        cs2.start_call(0, CallSiteId::new(fid3, 4));
        let cs3 = Callstack::new();
        let cs3b = Callstack::new();

        let mut interner = CallstackInterner::new();

        let mut new = false;
        let id1 = interner.get_or_insert_id(Cow::Borrowed(&cs1), || new = true);
        assert!(new);

        new = false;
        let id1b = interner.get_or_insert_id(Cow::Borrowed(&cs1b), || new = true);
        assert!(!new);

        new = false;
        let id2 = interner.get_or_insert_id(Cow::Borrowed(&cs2), || new = true);
        assert!(new);

        new = false;
        let id3 = interner.get_or_insert_id(Cow::Borrowed(&cs3), || new = true);
        assert!(new);

        new = false;
        let id3b = interner.get_or_insert_id(Cow::Borrowed(&cs3b), || new = true);
        assert!(!new);

        assert_eq!(id1, id1b);
        assert_ne!(id1, id2);
        assert_ne!(id1, id3);
        assert_ne!(id2, id3);
        assert_eq!(id3, id3b);
        let mut expected = HashMap::default();
        expected.insert(id1, &cs1);
        expected.insert(id2, &cs2);
        expected.insert(id3, &cs3);
        assert_eq!(interner.get_reverse_map(), expected);
    }

    #[test]
    fn callstack_id_for_new_allocation() {
        let mut interner = CallstackInterner::new();

        let mut cs1 = Callstack::new();
        let id0 =
            cs1.id_for_new_allocation(0, |cs| interner.get_or_insert_id(Cow::Borrowed(&cs), || ()));
        let id0b =
            cs1.id_for_new_allocation(0, |cs| interner.get_or_insert_id(Cow::Borrowed(&cs), || ()));
        assert_eq!(id0, id0b);

        let fid1 = FunctionId::new(1u64);

        cs1.start_call(0, CallSiteId::new(fid1, 2));
        let id1 =
            cs1.id_for_new_allocation(1, |cs| interner.get_or_insert_id(Cow::Borrowed(&cs), || ()));
        let id2 =
            cs1.id_for_new_allocation(2, |cs| interner.get_or_insert_id(Cow::Borrowed(&cs), || ()));
        let id1b =
            cs1.id_for_new_allocation(1, |cs| interner.get_or_insert_id(Cow::Borrowed(&cs), || ()));
        assert_eq!(id1, id1b);
        assert_ne!(id2, id0);
        assert_ne!(id2, id1);

        cs1.start_call(3, CallSiteId::new(fid1, 2));
        let id3 =
            cs1.id_for_new_allocation(4, |cs| interner.get_or_insert_id(Cow::Borrowed(&cs), || ()));
        assert_ne!(id3, id0);
        assert_ne!(id3, id1);
        assert_ne!(id3, id2);

        cs1.finish_call();
        let id2b =
            cs1.id_for_new_allocation(2, |cs| interner.get_or_insert_id(Cow::Borrowed(&cs), || ()));
        assert_eq!(id2, id2b);
        let id1c =
            cs1.id_for_new_allocation(1, |cs| interner.get_or_insert_id(Cow::Borrowed(&cs), || ()));
        assert_eq!(id1, id1c);

        // Check for cache invalidation in start_call:
        cs1.start_call(1, CallSiteId::new(fid1, 1));
        let id4 =
            cs1.id_for_new_allocation(1, |cs| interner.get_or_insert_id(Cow::Borrowed(&cs), || ()));
        assert_ne!(id4, id0);
        assert_ne!(id4, id1);
        assert_ne!(id4, id2);
        assert_ne!(id4, id3);

        // Check for cache invalidation in finish_call:
        cs1.finish_call();
        let id1d =
            cs1.id_for_new_allocation(1, |cs| interner.get_or_insert_id(Cow::Borrowed(&cs), || ()));
        assert_eq!(id1, id1d);
    }

    #[test]
    fn peak_allocations_only_updated_on_new_peaks() {
        let fid1 = FunctionId::new(1u64);
        let fid3 = FunctionId::new(3u64);

        let mut tracker = new_tracker();
        let mut cs1 = Callstack::new();
        cs1.start_call(0, CallSiteId::new(fid1, 2));
        let mut cs2 = Callstack::new();
        cs2.start_call(0, CallSiteId::new(fid3, 4));

        let cs1_id = tracker.get_callstack_id(&cs1);

        tracker.add_allocation(PARENT_PROCESS, 1, 1000, cs1_id);
        tracker.check_if_new_peak();
        // Peak should now match current allocations:
        assert_eq!(tracker.current_memory_usage, im::vector![1000]);
        assert_eq!(tracker.current_memory_usage, tracker.peak_memory_usage);
        assert_eq!(tracker.peak_allocated_bytes, 1000);
        let previous_peak = tracker.peak_memory_usage.clone();

        // Free the allocation:
        tracker.free_allocation(PARENT_PROCESS, 1);
        assert_eq!(tracker.current_allocated_bytes, 0);
        assert_eq!(tracker.current_memory_usage, im::vector![0]);
        assert_eq!(previous_peak, tracker.peak_memory_usage);
        assert_eq!(tracker.peak_allocated_bytes, 1000);

        // Add allocation, still less than 1000:
        tracker.add_allocation(PARENT_PROCESS, 3, 123, cs1_id);
        assert_eq!(tracker.current_memory_usage, im::vector![123]);
        tracker.check_if_new_peak();
        assert_eq!(previous_peak, tracker.peak_memory_usage);
        assert_eq!(tracker.peak_allocated_bytes, 1000);

        // Add allocation that goes past previous peak
        let cs2_id = tracker.get_callstack_id(&cs2);
        tracker.add_allocation(PARENT_PROCESS, 2, 2000, cs2_id);
        tracker.check_if_new_peak();
        assert_eq!(tracker.current_memory_usage, im::vector![123, 2000]);
        assert_eq!(tracker.current_memory_usage, tracker.peak_memory_usage);
        assert_eq!(tracker.peak_allocated_bytes, 2123);
        let previous_peak = tracker.peak_memory_usage.clone();

        // Add anonymous mmap() that doesn't go past previous peak:
        tracker.free_allocation(PARENT_PROCESS, 2);
        assert_eq!(tracker.current_memory_usage, im::vector![123, 0]);
        tracker.add_anon_mmap(PARENT_PROCESS, 50000, 1000, cs2_id);
        assert_eq!(tracker.current_memory_usage, im::vector![123, 1000]);
        tracker.check_if_new_peak();
        assert_eq!(tracker.current_allocated_bytes, 1123);
        assert_eq!(tracker.peak_allocated_bytes, 2123);
        assert_eq!(tracker.peak_memory_usage, previous_peak);
        assert_eq!(tracker.current_allocations.len(), 1);
        assert!(tracker.current_allocations[&PARENT_PROCESS].contains_key(&3));
        assert!(tracker.current_anon_mmaps[&PARENT_PROCESS].size() > 0);

        // Add anonymous mmap() that does go past previous peak:
        tracker.add_anon_mmap(PARENT_PROCESS, 600000, 2000, cs2_id);
        assert_eq!(tracker.current_memory_usage, im::vector![123, 3000]);
        tracker.check_if_new_peak();
        assert_eq!(tracker.current_memory_usage, tracker.peak_memory_usage);
        assert_eq!(tracker.current_allocated_bytes, 3123);
        assert_eq!(tracker.peak_allocated_bytes, 3123);

        // Remove mmap():
        tracker.free_anon_mmap(PARENT_PROCESS, 50000, 1000);
        assert_eq!(tracker.current_memory_usage, im::vector![123, 2000]);
        tracker.check_if_new_peak();
        assert_eq!(tracker.current_allocated_bytes, 2123);
        assert_eq!(tracker.peak_allocated_bytes, 3123);
        assert_eq!(tracker.current_anon_mmaps[&PARENT_PROCESS].size(), 2000);
        assert!(tracker.current_anon_mmaps[&PARENT_PROCESS]
            .as_hashmap()
            .contains_key(&600000));

        // Partial removal of anonmyous mmap():
        tracker.free_anon_mmap(PARENT_PROCESS, 600100, 1000);
        assert_eq!(tracker.current_memory_usage, im::vector![123, 1000]);
        assert_eq!(tracker.current_allocated_bytes, 1123);
        assert_eq!(tracker.peak_allocated_bytes, 3123);
        assert_eq!(tracker.current_anon_mmaps[&PARENT_PROCESS].size(), 1000);
        tracker.check_if_new_peak();
        tracker.validate();
    }

    #[test]
    fn combine_callstacks_and_sum_allocations() {
        pyo3::prepare_freethreaded_python();
        let mut tracker = new_tracker();
        let fid1 = tracker
            .functions
            .add_function("a".to_string(), "af".to_string());
        let fid2 = tracker
            .functions
            .add_function("b".to_string(), "bf".to_string());
        let fid3 = tracker
            .functions
            .add_function("c".to_string(), "cf".to_string());

        let id1 = CallSiteId::new(fid1, 1);
        // Same function, different line number—should be different item:
        let id1_different = CallSiteId::new(fid1, 7);
        let id2 = CallSiteId::new(fid2, 2);

        let id3 = CallSiteId::new(fid3, 3);
        let mut cs1 = Callstack::new();
        cs1.start_call(0, id1);
        cs1.start_call(0, id2.clone());
        let mut cs2 = Callstack::new();
        cs2.start_call(0, id3);
        let mut cs3 = Callstack::new();
        cs3.start_call(0, id1_different);
        cs3.start_call(0, id2);
        let cs1_id = tracker.get_callstack_id(&cs1);
        let cs2_id = tracker.get_callstack_id(&cs2);
        let cs3_id = tracker.get_callstack_id(&cs3);
        tracker.add_allocation(PARENT_PROCESS, 1, 1000, cs1_id);
        tracker.add_allocation(PARENT_PROCESS, 2, 234, cs2_id);
        tracker.add_anon_mmap(PARENT_PROCESS, 3, 50000, cs1_id);
        tracker.add_allocation(PARENT_PROCESS, 4, 6000, cs3_id);

        // Make sure we notice new peak.
        tracker.check_if_new_peak();

        // 234 allocation is too small, below the 99% total allocations
        // threshold, but we always guarantee at least 100 allocations.

        // TODO figure out how to test this...
        // let mut expected = vec![
        //     "a:1 (af);TB@@a:1@@TB;b:2 (bf);TB@@b:2@@TB 51000".to_string(),
        //     "c:3 (cf);TB@@c:3@@TB 234".to_string(),
        //     "a:7 (af);TB@@a:7@@TB;b:2 (bf);TB@@b:2@@TB 6000".to_string(),
        // ];
        // let mut result: Vec<String> = tracker.to_lines(true, true).collect();
        // result.sort();
        // expected.sort();
        // assert_eq!(expected, result);

        let mut expected2 = vec![
            "a:1 (af);b:2 (bf) 51000",
            "c:3 (cf) 234",
            "a:7 (af);b:2 (bf) 6000",
        ];
        let mut result2: Vec<String> = tracker.to_lines(true, false).collect();
        result2.sort();
        expected2.sort();
        assert_eq!(expected2, result2);
    }

    #[test]
    fn test_unknown_function_id() {
        let func_locations = VecFunctionLocations::new();
        let (function, filename) = func_locations.get_function_and_filename(FunctionId::UNKNOWN);
        assert_eq!(filename, "UNKNOWN DUE TO BUG");
        assert_eq!(function, "UNKNOWN");
    }

    // TODO test to_lines(false)
}<|MERGE_RESOLUTION|>--- conflicted
+++ resolved
@@ -617,10 +617,7 @@
     ) -> impl ExactSizeIterator<Item = String> + '_ {
         let by_call = self.combine_callstacks(peak).into_iter();
         let id_to_callstack = self.interner.get_reverse_map();
-<<<<<<< HEAD
         let prefix_stripper = PrefixStripper::new();
-=======
->>>>>>> 6e5114fa
         by_call.map(move |(callstack_id, size)| {
             format!(
                 "{} {}",
