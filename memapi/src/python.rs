// Interactions with Python APIs.
use once_cell::sync::Lazy;
use pyo3::prelude::*;
use pyo3::types::PyModule;

<<<<<<< HEAD
/// Get the source code line from a given filename.
pub fn get_source_line(filename: &str, line_number: u16) -> PyResult<String> {
    Python::with_gil(|py| {
        let linecache = PyModule::import(py, "linecache")?;
        let result: String = linecache
            .getattr("getline")?
            .call1((filename, line_number))?
            .to_string();
        Ok(result)
    })
}

/// Return the filesystem path of the stdlib's runpy module.
=======
// Return the filesystem path of the stdlib's runpy module.
>>>>>>> 554cd354
pub fn get_runpy_path() -> &'static str {
    static PATH: Lazy<String> = Lazy::new(|| {
        Python::with_gil(|py| {
            let runpy = PyModule::import(py, "runpy").unwrap();
            runpy.filename().unwrap().to_string()
        })
    });
    PATH.as_str()
}

/// Strip sys.path prefixes from Python modules' pathes.
pub struct PrefixStripper {
    prefixes: Vec<String>,
}

impl PrefixStripper {
    pub fn new() -> Self {
        let prefixes = Python::with_gil(|py| {
            let paths = py.eval(
                // 1. Drop non-string values, they're not something we can understand.
                // 2. Drop empty string, it's misleading.
                // 3. Add '/' to end of all paths.
                // 4. Sorted, so most specific (i.e. longest) ones are first.
                "list(sorted([__import__('os').path.normpath(path) + '/' for path in __import__('sys').path if (isinstance(path, str) and path)], key=lambda i: -len(i)))",
                None,
                None,
            );
            paths
                .map(|p| p.extract::<Vec<String>>().unwrap_or_else(|_| vec![]))
                .unwrap_or_else(|_| vec![])
        });
        PrefixStripper { prefixes }
    }

    /// Remove the sys.path prefix from a path to an imported module.
    ///
    /// E.g. if the input is "/usr/lib/python3.9/threading.py", the result will
    /// probably be "threading.py".
    pub fn strip_prefix<'a>(&self, path: &'a str) -> &'a str {
        for prefix in &self.prefixes {
            if path.starts_with(prefix) {
                return &path[prefix.len()..path.len()];
            }
        }
        // No prefix found.
        path
    }
}

#[cfg(test)]
mod tests {
    use pyo3::Python;

    use crate::python::PrefixStripper;

    /// Get the filesystem path of a Python module.
    fn get_module_path(module: &str) -> String {
        Python::with_gil(|py| {
            py.eval(
                &("__import__('".to_owned() + module + "').__file__"),
                None,
                None,
            )
            .unwrap()
            .extract()
            .unwrap()
        })
    }

    #[test]
    fn prefix_stripping() {
        pyo3::prepare_freethreaded_python();
        let ps = PrefixStripper::new();
        // stdlib
        assert_eq!(
            ps.strip_prefix(&get_module_path("threading")),
            "threading.py"
        );
        // site-packages
        assert_eq!(ps.strip_prefix(&get_module_path("pip")), "pip/__init__.py");
        // random paths
        assert_eq!(ps.strip_prefix("/x/blah.py"), "/x/blah.py");
        assert_eq!(ps.strip_prefix("foo.py"), "foo.py");
    }
}<|MERGE_RESOLUTION|>--- conflicted
+++ resolved
@@ -3,23 +3,7 @@
 use pyo3::prelude::*;
 use pyo3::types::PyModule;
 
-<<<<<<< HEAD
-/// Get the source code line from a given filename.
-pub fn get_source_line(filename: &str, line_number: u16) -> PyResult<String> {
-    Python::with_gil(|py| {
-        let linecache = PyModule::import(py, "linecache")?;
-        let result: String = linecache
-            .getattr("getline")?
-            .call1((filename, line_number))?
-            .to_string();
-        Ok(result)
-    })
-}
-
-/// Return the filesystem path of the stdlib's runpy module.
-=======
 // Return the filesystem path of the stdlib's runpy module.
->>>>>>> 554cd354
 pub fn get_runpy_path() -> &'static str {
     static PATH: Lazy<String> = Lazy::new(|| {
         Python::with_gil(|py| {
