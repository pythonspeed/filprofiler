#include "Python.h"
#include "code.h"
#include "object.h"
#ifndef _GNU_SOURCE
#define _GNU_SOURCE
#endif
#include "frameobject.h"
#include <dlfcn.h>
#include <stdint.h>
#include <stdio.h>
#include <sys/mman.h>

// Macro to create the publicly exposed symbol:
#ifdef __APPLE__
#define SYMBOL_PREFIX(func) reimplemented_##func
#else
#define SYMBOL_PREFIX(func) func
#endif

// Macro to get the underlying function being wrapped:
#ifdef __APPLE__
#define REAL_IMPL(func) func
#elif __linux__
#define REAL_IMPL(func) _rjem_##func
#endif

#define likely(x) __builtin_expect(!!(x), 1)
#define unlikely(x) __builtin_expect(!!(x), 0)

// Underlying APIs we're wrapping:
static void *(*underlying_real_mmap)(void *addr, size_t length, int prot,
                                     int flags, int fd, off_t offset) = 0;
static int (*underlying_real_munmap)(void *addr, size_t length) = 0;

// Used on Linux to implement these APIs:
extern void *_rjem_malloc(size_t length);
extern void *_rjem_calloc(size_t nmemb, size_t length);
extern void *_rjem_realloc(void *addr, size_t length);
extern void _rjem_free(void *addr);
extern void *_rjem_aligned_alloc(size_t alignment, size_t size);
extern size_t _rjem_malloc_usable_size(void *ptr);
extern int _rjem_posix_memalign(void **memptr, size_t alignment, size_t size);

// Note whether we've been initialized yet or not:
static int initialized = 0;

// ID of Python code object extra data:
static Py_ssize_t extra_code_index = -1;

#ifdef __APPLE__
#include "interpose.h"
#include <pthread.h>
static pthread_key_t will_i_be_reentrant;
static pthread_once_t will_i_be_reentrant_once = PTHREAD_ONCE_INIT;

static void make_pthread_key() {
  pthread_key_create(&will_i_be_reentrant, (void *)0);
}

static inline uint64_t am_i_reentrant() {
  (void)pthread_once(&will_i_be_reentrant_once, make_pthread_key);
  return (int)pthread_getspecific(will_i_be_reentrant);
}

static inline void set_will_i_be_reentrant(uint64_t i) {
  pthread_setspecific(will_i_be_reentrant, (void *)i);
}
#elif __linux__
#include <sys/syscall.h>
static _Thread_local int will_i_be_reentrant = 0;

static inline int am_i_reentrant() { return will_i_be_reentrant; }

static inline void set_will_i_be_reentrant(int i) { will_i_be_reentrant = i; }
#endif

// Current thread's Python state:
static _Thread_local PyFrameObject *current_frame = NULL;

// The file and function name responsible for an allocation.
struct FunctionLocation {
  const char *filename;
  Py_ssize_t filename_length;
  const char *function_name;
  Py_ssize_t function_name_length;
};

static void __attribute__((constructor)) constructor() {
  // Validate our assumptions:
  assert(sizeof(size_t) == sizeof(void *));

  if (initialized) {
    return;
  }

#ifdef __linux__
  // Ensure jemalloc is initialized as early as possible. If jemalloc is
  // initialized via mmap() -> Rust triggering allocation, it deadlocks because
  // jemalloc uses mmap to get more memory!
  _rjem_malloc(1);
#endif

  if (sizeof((void *)0) != sizeof((size_t)0)) {
    fprintf(stderr, "BUG: expected size of size_t and void* to be the same.\n");
    exit(1);
  }

  underlying_real_mmap = dlsym(RTLD_NEXT, "mmap");
  if (!underlying_real_mmap) {
    fprintf(stderr, "Couldn't load mmap(): %s\n", dlerror());
    exit(1);
  }
  underlying_real_munmap = dlsym(RTLD_NEXT, "munmap");
  if (!underlying_real_munmap) {
    fprintf(stderr, "Couldn't load munmap(): %s\n", dlerror());
    exit(1);
  }

  initialized = 1;
  unsetenv("LD_PRELOAD");
  // This seems to break things... revisit at some point.
  // unsetenv("DYLD_INSERT_LIBRARIES");
}

<<<<<<< HEAD
// Calls that Rust will do to get filenames and the like:
const char *fil_function_name_from_id(PyCodeObject *code_object) {
  return PyUnicode_AsUTF8(code_object->co_name);
}

const char *fil_file_name_from_id(PyCodeObject *code_object) {
  return PyUnicode_AsUTF8(code_object->co_filename);
}

=======
// Implemented in the Rust library:
>>>>>>> df0e740d
extern void pymemprofile_start_call(uint16_t parent_line_number,
                                    size_t codeobject_id,
                                    uint16_t line_number);
extern void pymemprofile_finish_call();
extern void pymemprofile_new_line_number(uint16_t line_number);
extern void pymemprofile_reset();
extern void pymemprofile_dump_peak_to_flamegraph(const char *path);
extern void pymemprofile_add_allocation(size_t address, size_t length,
                                        uint16_t line_number);
extern void pymemprofile_free_allocation(size_t address);
extern void pymemprofile_add_anon_mmap(size_t address, size_t length,
                                       uint16_t line_number);
extern void pymemprofile_free_anon_mmap(size_t address, size_t length);

<<<<<<< HEAD
void start_call(PyCodeObject* loc, uint16_t line_number) {
  if (!will_i_be_reentrant) {
    will_i_be_reentrant = 1;
=======
static void start_call(struct FunctionLocation *loc, uint16_t line_number) {
  if (!am_i_reentrant()) {
    set_will_i_be_reentrant(1);
>>>>>>> df0e740d
    uint16_t parent_line_number = 0;
    if (current_frame != NULL && current_frame->f_back != NULL) {
      PyFrameObject *f = current_frame->f_back;
      parent_line_number = PyCode_Addr2Line(f->f_code, f->f_lasti);
    }
<<<<<<< HEAD
    pymemprofile_start_call(parent_line_number, (size_t)loc, line_number);
    will_i_be_reentrant = 0;
=======
    pymemprofile_start_call(parent_line_number, loc, line_number);
    set_will_i_be_reentrant(0);
>>>>>>> df0e740d
  }
}

static void finish_call() {
  if (!am_i_reentrant()) {
    set_will_i_be_reentrant(1);
    pymemprofile_finish_call();
    set_will_i_be_reentrant(0);
  }
}

__attribute__((visibility("default"))) void
fil_new_line_number(uint16_t line_number) {
  if (!am_i_reentrant()) {
    set_will_i_be_reentrant(1);
    pymemprofile_new_line_number(line_number);
    set_will_i_be_reentrant(0);
  }
}

__attribute__((visibility("default"))) void
fil_reset(const char *default_path) {
  if (!am_i_reentrant()) {
    set_will_i_be_reentrant(1);
    pymemprofile_reset(default_path);
    set_will_i_be_reentrant(0);
  }
}

__attribute__((visibility("default"))) void
fil_dump_peak_to_flamegraph(const char *path) {
  // This maybe called after we're done, when will_i_be_reentrant is permanently
  // set to 1, or might be called mid-way through code run. Either way we want
  // to prevent reentrant malloc() calls, but we want to run regardless.
  int current_reentrant_status = am_i_reentrant();
  set_will_i_be_reentrant(1);
  pymemprofile_dump_peak_to_flamegraph(path);
  set_will_i_be_reentrant(current_reentrant_status);
}

static void add_allocation(size_t address, size_t size) {
  uint16_t line_number = 0;
  PyFrameObject *f = current_frame;
  if (f != NULL) {
    line_number = PyCode_Addr2Line(f->f_code, f->f_lasti);
  }
  pymemprofile_add_allocation(address, size, line_number);
}

static void add_anon_mmap(size_t address, size_t size) {
  uint16_t line_number = 0;
  PyFrameObject *f = current_frame;
  if (f != NULL) {
    line_number = PyCode_Addr2Line(f->f_code, f->f_lasti);
  }
  pymemprofile_add_anon_mmap(address, size, line_number);
}

// Override memory-allocation functions:
__attribute__((visibility("default"))) void *
SYMBOL_PREFIX(malloc)(size_t size) {
  void *result = REAL_IMPL(malloc)(size);
  if (initialized && !am_i_reentrant()) {
    set_will_i_be_reentrant(1);
    add_allocation((size_t)result, size);
    set_will_i_be_reentrant(0);
  }
  return result;
}

__attribute__((visibility("default"))) void *
SYMBOL_PREFIX(calloc)(size_t nmemb, size_t size) {
  void *result = REAL_IMPL(calloc)(nmemb, size);
  size_t allocated = nmemb * size;
  if (initialized && !am_i_reentrant()) {
    set_will_i_be_reentrant(1);
    add_allocation((size_t)result, allocated);
    set_will_i_be_reentrant(0);
  }
  return result;
}

__attribute__((visibility("default"))) void *
SYMBOL_PREFIX(realloc)(void *addr, size_t size) {
  void *result = REAL_IMPL(realloc)(addr, size);
  if (initialized && !am_i_reentrant()) {
    set_will_i_be_reentrant(1);
    // Sometimes you'll get same address, so if we did add first and then
    // removed, it would remove the entry erroneously.
    pymemprofile_free_allocation((size_t)addr);
    add_allocation((size_t)result, size);
    set_will_i_be_reentrant(0);
  }
  return result;
}

__attribute__((visibility("default"))) int
SYMBOL_PREFIX(posix_memalign)(void **memptr, size_t alignment, size_t size) {
  int result = REAL_IMPL(posix_memalign)(memptr, alignment, size);
  if (!result && initialized && !am_i_reentrant()) {
    set_will_i_be_reentrant(1);
    add_allocation((size_t)*memptr, size);
    set_will_i_be_reentrant(0);
  }
  return result;
}

__attribute__((visibility("default"))) void SYMBOL_PREFIX(free)(void *addr) {
  REAL_IMPL(free)(addr);
  if (initialized && !am_i_reentrant()) {
    set_will_i_be_reentrant(1);
    pymemprofile_free_allocation((size_t)addr);
    set_will_i_be_reentrant(0);
  }
}

__attribute__((visibility("default"))) void *
SYMBOL_PREFIX(mmap)(void *addr, size_t length, int prot, int flags, int fd,
                    off_t offset) {
  if (unlikely(!initialized)) {
#ifdef __APPLE__
    return mmap(addr, length, prot, flags, fd, offset);
#else
    return (void *)syscall(SYS_mmap, addr, length, prot, flags, fd, offset);
#endif
  }

  void *result = underlying_real_mmap(addr, length, prot, flags, fd, offset);

  // For now we only track anonymous mmap()s:
  if (result != MAP_FAILED && (flags & MAP_ANONYMOUS) && !am_i_reentrant()) {
    set_will_i_be_reentrant(1);
    add_anon_mmap((size_t)result, length);
    set_will_i_be_reentrant(0);
  }
  return result;
}

__attribute__((visibility("default"))) int
SYMBOL_PREFIX(munmap)(void *addr, size_t length) {
  if (unlikely(!initialized)) {
#ifdef __APPLE__
    return munmap(addr, length);
#else
    return syscall(SYS_munmap, addr, length);
#endif
  }

  int result = underlying_real_munmap(addr, length);
  if (result != -1 && !am_i_reentrant()) {
    set_will_i_be_reentrant(1);
    pymemprofile_free_anon_mmap(result, length);
    set_will_i_be_reentrant(0);
  }
  return result;
}

__attribute__((visibility("default"))) void *
SYMBOL_PREFIX(aligned_alloc)(size_t alignment, size_t size) {
  void *result = REAL_IMPL(aligned_alloc)(alignment, size);

  // For now we only track anonymous mmap()s:
  if (initialized && !am_i_reentrant()) {
    set_will_i_be_reentrant(1);
    add_allocation((size_t)result, size);
    set_will_i_be_reentrant(0);
  }
  return result;
}

#ifdef __linux__
// Make sure we expose jemalloc variant of malloc_usable_size(), in case someone
// actually uses it.
size_t SYMBOL_PREFIX(malloc_usable_size)(void *ptr) {
  return REAL_IMPL(malloc_usable_size)(ptr);
}
#endif

#ifdef __APPLE__
DYLD_INTERPOSE(SYMBOL_PREFIX(malloc), malloc)
DYLD_INTERPOSE(SYMBOL_PREFIX(calloc), calloc)
DYLD_INTERPOSE(SYMBOL_PREFIX(realloc), realloc)
DYLD_INTERPOSE(SYMBOL_PREFIX(free), free)
DYLD_INTERPOSE(SYMBOL_PREFIX(mmap), mmap)
DYLD_INTERPOSE(SYMBOL_PREFIX(munmap), munmap)
DYLD_INTERPOSE(SYMBOL_PREFIX(aligned_alloc), aligned_alloc)
DYLD_INTERPOSE(SYMBOL_PREFIX(posix_memalign), posix_memalign)
#endif

// Call after Python gets going.
__attribute__((visibility("default"))) void fil_initialize_from_python() {
  extra_code_index = _PyEval_RequestCodeExtraIndex(NULL);
}

__attribute__((visibility("hidden"))) int
fil_tracer(PyObject *obj, PyFrameObject *frame, int what, PyObject *arg) {
  switch (what) {
  case PyTrace_CALL:
    // Store the current frame, so malloc() can look up line number:
    current_frame = frame;

    /*
      We want an efficient identifier for filename+fuction name. So we use the
      code object pointer address.
    */
    uint64_t seen = 0;
    assert(extra_code_index != -1);
    _PyCode_GetExtra((PyObject *)frame->f_code, extra_code_index,
<<<<<<< HEAD
                     (void **)&seen);
    if (!seen) {
      // Ensure the code object never gets garbage collected:
      Py_INCREF(frame->f_code);
      // Set marker indicating we've done that.
      seen = 1;
=======
                     (void **)&loc);
    if (loc == NULL) {
      // Ensure the two string never get garbage collected;
      Py_INCREF(frame->f_code->co_filename);
      Py_INCREF(frame->f_code->co_name);
      loc = REAL_IMPL(malloc)(sizeof(struct FunctionLocation));
      loc->filename = PyUnicode_AsUTF8AndSize(frame->f_code->co_filename,
                                              &loc->filename_length);
      loc->function_name = PyUnicode_AsUTF8AndSize(frame->f_code->co_name,
                                                   &loc->function_name_length);
>>>>>>> df0e740d
      _PyCode_SetExtra((PyObject *)frame->f_code, extra_code_index,
                       (void*)seen);
    }
    start_call(frame->f_code, frame->f_lineno);
    break;
  case PyTrace_RETURN:
    finish_call();
    // We're done with this frame, so set the parent frame:
    current_frame = frame->f_back;
    break;
  default:
    break;
  }
  return 0;
}

__attribute__((visibility("default"))) void register_fil_tracer() {
  PyEval_SetProfile(fil_tracer, Py_None);
}

__attribute__((visibility("default"))) void fil_shutting_down() {
  // We're shutting down, so things like PyCode_Addr2Line won't work:
  set_will_i_be_reentrant(1);
}<|MERGE_RESOLUTION|>--- conflicted
+++ resolved
@@ -122,7 +122,6 @@
   // unsetenv("DYLD_INSERT_LIBRARIES");
 }
 
-<<<<<<< HEAD
 // Calls that Rust will do to get filenames and the like:
 const char *fil_function_name_from_id(PyCodeObject *code_object) {
   return PyUnicode_AsUTF8(code_object->co_name);
@@ -132,9 +131,7 @@
   return PyUnicode_AsUTF8(code_object->co_filename);
 }
 
-=======
 // Implemented in the Rust library:
->>>>>>> df0e740d
 extern void pymemprofile_start_call(uint16_t parent_line_number,
                                     size_t codeobject_id,
                                     uint16_t line_number);
@@ -149,27 +146,17 @@
                                        uint16_t line_number);
 extern void pymemprofile_free_anon_mmap(size_t address, size_t length);
 
-<<<<<<< HEAD
-void start_call(PyCodeObject* loc, uint16_t line_number) {
-  if (!will_i_be_reentrant) {
-    will_i_be_reentrant = 1;
-=======
-static void start_call(struct FunctionLocation *loc, uint16_t line_number) {
+
+static void start_call(PyCodeObject *loc, uint16_t line_number) {
   if (!am_i_reentrant()) {
     set_will_i_be_reentrant(1);
->>>>>>> df0e740d
     uint16_t parent_line_number = 0;
     if (current_frame != NULL && current_frame->f_back != NULL) {
       PyFrameObject *f = current_frame->f_back;
       parent_line_number = PyCode_Addr2Line(f->f_code, f->f_lasti);
     }
-<<<<<<< HEAD
     pymemprofile_start_call(parent_line_number, (size_t)loc, line_number);
-    will_i_be_reentrant = 0;
-=======
-    pymemprofile_start_call(parent_line_number, loc, line_number);
-    set_will_i_be_reentrant(0);
->>>>>>> df0e740d
+    set_will_i_be_reentrant(0);
   }
 }
 
@@ -378,25 +365,12 @@
     uint64_t seen = 0;
     assert(extra_code_index != -1);
     _PyCode_GetExtra((PyObject *)frame->f_code, extra_code_index,
-<<<<<<< HEAD
                      (void **)&seen);
     if (!seen) {
       // Ensure the code object never gets garbage collected:
       Py_INCREF(frame->f_code);
       // Set marker indicating we've done that.
       seen = 1;
-=======
-                     (void **)&loc);
-    if (loc == NULL) {
-      // Ensure the two string never get garbage collected;
-      Py_INCREF(frame->f_code->co_filename);
-      Py_INCREF(frame->f_code->co_name);
-      loc = REAL_IMPL(malloc)(sizeof(struct FunctionLocation));
-      loc->filename = PyUnicode_AsUTF8AndSize(frame->f_code->co_filename,
-                                              &loc->filename_length);
-      loc->function_name = PyUnicode_AsUTF8AndSize(frame->f_code->co_name,
-                                                   &loc->function_name_length);
->>>>>>> df0e740d
       _PyCode_SetExtra((PyObject *)frame->f_code, extra_code_index,
                        (void*)seen);
     }
