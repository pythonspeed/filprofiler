--- conflicted
+++ resolved
@@ -10,19 +10,14 @@
 
 # Load with RTLD_GLOBAL so _profiler.so has access to those symbols; explicit
 # linking may be possible but haven't done that yet, oh well.
-#pymemprofile = CDLL(library_path("libpymemprofile_api"), mode=RTLD_GLOBAL)
+# pymemprofile = CDLL(library_path("libpymemprofile_api"), mode=RTLD_GLOBAL)
 preload = PyDLL(None)  # the executable
 
 
 def start_tracing():
     preload.fil_reset()
-<<<<<<< HEAD
-    threading.settrace(_start_thread_trace)
+    threading.setprofile(_start_thread_trace)
     preload.register_fil_tracer()
-=======
-    threading.setprofile(_start_thread_trace)
-    _profiler.start_tracing()
->>>>>>> 417eb770
 
 
 def _start_thread_trace(frame, event, arg):
